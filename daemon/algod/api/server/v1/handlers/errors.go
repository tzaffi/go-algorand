--- conflicted
+++ resolved
@@ -43,9 +43,6 @@
 	errServiceShuttingDown                 = "operation aborted as server is shutting down"
 	errUnknownTransactionType              = "found a transaction with an unknown type"
 	errRequestedRoundInUnsupportedRound    = "requested round would reach only after the protocol upgrade which isn't supported"
-<<<<<<< HEAD
-=======
 	errOperationNotAvailableDuringCatchup  = "operation not available during catchup"
 	errCertificateIsMissingFromBlock       = "certificate is missing from block"
->>>>>>> fdf3a4c2
 )