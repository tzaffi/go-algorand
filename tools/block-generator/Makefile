# scenarios/config.app.boxes.yml # scenarios/config.app.create.yml # test_config.yml

SCENARIO = scenarios/config.payment.full.yml
SKIP = --skip-runner
RESETDB = --reset-db
<<<<<<< HEAD
REPORTS = RUN_RUNNER_OUTPUTS
=======
REPORTS = ../../tmp/RUN_RUNNER_OUTPUTS
DURATION = 30s
>>>>>>> 3e397088

debug-blockgen:
	python run_runner.py \
	--conduit-binary ./conduit \
	--scenario $(SCENARIO) \
	--report-directory $(REPORTS) \
	--keep-alive $(SKIP) \
	--test-duration $(DURATION) \
	$(RESETDB)

clean-reports:
	rm -rf $(REPORTS) 

cleanup: clean-reports
	python run_runner.py --purge

enter-pg:
	docker exec -it generator-test-container psql -U algorand -d generator_db

run-runner:
	./block-generator runner --conduit-binary ./conduit \
	--log-level trace \
	--keep-data-dir \
	--test-duration $(DURATION) \
	--log-level trace \
	--postgres-connection-string "host=localhost user=algorand password=algorand dbname=generator_db port=15432 sslmode=disable" \
	--scenario $(SCENARIO) \
	$(RESETDB) \
	--report-directory $(REPORTS)

<|MERGE_RESOLUTION|>--- conflicted
+++ resolved
@@ -3,12 +3,8 @@
 SCENARIO = scenarios/config.payment.full.yml
 SKIP = --skip-runner
 RESETDB = --reset-db
-<<<<<<< HEAD
-REPORTS = RUN_RUNNER_OUTPUTS
-=======
 REPORTS = ../../tmp/RUN_RUNNER_OUTPUTS
 DURATION = 30s
->>>>>>> 3e397088
 
 debug-blockgen:
 	python run_runner.py \
