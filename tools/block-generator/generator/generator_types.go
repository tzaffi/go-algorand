--- conflicted
+++ resolved
@@ -140,15 +140,7 @@
 	appID   uint64
 	creator uint64
 	kind    appKind
-<<<<<<< HEAD
 	optins  map[uint64]bool
-=======
-	// Holding at index 0 is the creator.
-	holdings []*appHolding
-	// Set of holders in the holdings array for easy reference.
-	holders map[uint64]*appHolding
-	// TODO: more data, not sure yet exactly what
->>>>>>> 2eb239b1
 }
 
 type assetHolding struct {
