// Copyright (C) 2019-2023 Algorand, Inc.
// This file is part of go-algorand
//
// go-algorand is free software: you can redistribute it and/or modify
// it under the terms of the GNU Affero General Public License as
// published by the Free Software Foundation, either version 3 of the
// License, or (at your option) any later version.
//
// go-algorand is distributed in the hope that it will be useful,
// but WITHOUT ANY WARRANTY; without even the implied warranty of
// MERCHANTABILITY or FITNESS FOR A PARTICULAR PURPOSE.  See the
// GNU Affero General Public License for more details.
//
// You should have received a copy of the GNU Affero General Public License
// along with go-algorand.  If not, see <https://www.gnu.org/licenses/>.

package generator

import (
	_ "embed"
	"encoding/json"
	"fmt"
	"io"
	"math/rand"
	"os"
	"time"

	cconfig "github.com/algorand/go-algorand/config"
	"github.com/algorand/go-algorand/ledger"
	"github.com/algorand/go-algorand/ledger/ledgercore"
	"github.com/algorand/go-algorand/logging"
	"github.com/algorand/go-algorand/protocol"

	"github.com/algorand/go-algorand/agreement"
	"github.com/algorand/go-algorand/crypto"
	"github.com/algorand/go-algorand/daemon/algod/api/server/v2/generated/model"
	"github.com/algorand/go-algorand/data/basics"
	"github.com/algorand/go-algorand/data/bookkeeping"
	"github.com/algorand/go-algorand/data/committee"
	"github.com/algorand/go-algorand/data/transactions"
	"github.com/algorand/go-algorand/rpcs"
)

// ---- templates ----

//go:embed teal/poap_boxes.teal
var approvalBoxes string

//go:embed teal/poap_clear.teal
var clearBoxes string

//go:embed teal/swap_amm.teal
var approvalSwap string

//go:embed teal/swap_clear.teal
var clearSwap string

<<<<<<< HEAD
// ---- interfaces ----
=======
	consensusTimeMilli int64  = 3300
	startingTxnCounter uint64 = 1000
)
>>>>>>> 119e21e9

// Generator is the interface needed to generate blocks.
type Generator interface {
	WriteReport(output io.Writer) error
	WriteGenesis(output io.Writer) error
	WriteBlock(output io.Writer, round uint64) error
	WriteAccount(output io.Writer, accountString string) error
	WriteStatus(output io.Writer) error
	WriteDeltas(output io.Writer, round uint64) error
	Stop()
}

type generator struct {
	config GenerationConfig

	// payment transaction metadata
	numPayments uint64

	// Number of algorand accounts
	numAccounts uint64

	// Block stuff
	round         uint64
	txnCounter    uint64
	prevBlockHash string
	timestamp     int64
	protocol      protocol.ConsensusVersion
	params        cconfig.ConsensusParams
	genesis       bookkeeping.Genesis
	genesisID     string
	genesisHash   crypto.Digest

	// Rewards stuff
	feeSink                   basics.Address
	rewardsPool               basics.Address
	rewardsLevel              uint64
	rewardsResidue            uint64
	rewardsRate               uint64
	rewardsRecalculationRound uint64

	// balances for all accounts. To avoid crypto and reduce storage, accounts are faked.
	// The account is based on the index into the balances array.
	balances []uint64

	// assets is a minimal representation of the asset holdings, it doesn't
	// include the frozen state.
	assets []*assetData
	// pendingAssets is used to hold newly created assets so that they are not used before
	// being created.
	pendingAssets []*assetData

	// apps is a minimal representation of the app holdings
	apps map[appKind][]*appData
	// pendingApps is used to hold newly created apps so that they are not used before
	// being created.
	pendingApps map[appKind][]*appData

	transactionWeights []float32

	payTxWeights   []float32
	assetTxWeights []float32
	appTxWeights   []float32

	// Reporting information from transaction type to data
	reportData Report

	// ledger
	ledger *ledger.Ledger

	roundOffset uint64
}

type assetData struct {
	assetID uint64
	creator uint64
	name    string
	// Holding at index 0 is the creator.
	holdings []*assetHolding
	// Set of holders in the holdings array for easy reference.
	holders map[uint64]*assetHolding
}

type appData struct {
	appID   uint64
	creator uint64
	kind    appKind
	// Holding at index 0 is the creator.
	holdings []*appHolding
	// Set of holders in the holdings array for easy reference.
	holders map[uint64]*appHolding
	// TODO: more data, not sure yet exactly what
}

type assetHolding struct {
	acctIndex uint64
	balance   uint64
}

type appHolding struct {
	appIndex uint64
	// TODO: more data, not sure yet exactly what
}

// Report is the generation report.
type Report map[TxTypeID]TxData

// TxData is the generator report data.
type TxData struct {
	GenerationTime  time.Duration `json:"generation_time_milli"`
	GenerationCount uint64        `json:"num_generated"`
}

// ---- constructors ----

// MakeGenerator initializes the Generator object.
func MakeGenerator(dbround uint64, bkGenesis bookkeeping.Genesis, config GenerationConfig) (Generator, error) {
	if err := config.validateWithDefaults(false); err != nil {
		return nil, fmt.Errorf("invalid generator configuration: %w", err)
	}

	var proto protocol.ConsensusVersion = "future"
	gen := &generator{
		config:                    config,
		protocol:                  proto,
		params:                    cconfig.Consensus[proto],
		genesis:                   bkGenesis,
		genesisHash:               [32]byte{},
		genesisID:                 "blockgen-test",
		prevBlockHash:             "",
		round:                     0,
		txnCounter:                startingTxnCounter,
		timestamp:                 0,
		rewardsLevel:              0,
		rewardsResidue:            0,
		rewardsRate:               0,
		rewardsRecalculationRound: 0,
		reportData:                make(map[TxTypeID]TxData),
		roundOffset:               dbround,
	}

	gen.feeSink[31] = 1
	gen.rewardsPool[31] = 2
	gen.genesisHash[31] = 3

	// if genesis is provided
	if bkGenesis.Network != "" {
		gen.genesisID = bkGenesis.ID()
		gen.genesisHash = bkGenesis.Hash()
	}

	gen.apps = make(map[appKind][]*appData)
	gen.pendingApps = make(map[appKind][]*appData)

	gen.initializeAccounting()
	gen.initializeLedger()
	for _, val := range getTransactionOptions() {
		switch val {
		case paymentTx:
			gen.transactionWeights = append(gen.transactionWeights, config.PaymentTransactionFraction)
		case assetTx:
			gen.transactionWeights = append(gen.transactionWeights, config.AssetTransactionFraction)
		case applicationTx:
			gen.transactionWeights = append(gen.transactionWeights, config.AppTransactionFraction)

		}
	}
	if _, valid, err := validateSumCloseToOne(asPtrSlice(gen.transactionWeights)); err != nil || !valid {
		return gen, fmt.Errorf("invalid transaction config - bad txn distribution valid=%t: %w", valid, err)
	}

	for _, val := range getPaymentTxOptions() {
		switch val {
		case paymentAcctCreateTx:
			gen.payTxWeights = append(gen.payTxWeights, config.PaymentNewAccountFraction)
		case paymentPayTx:
			gen.payTxWeights = append(gen.payTxWeights, config.PaymentFraction)
		}
	}
	if _, valid, err := validateSumCloseToOne(asPtrSlice(gen.payTxWeights)); err != nil || !valid {
		return gen, fmt.Errorf("invalid payment config - bad txn distribution valid=%t: %w", valid, err)
	}

	for _, val := range getAssetTxOptions() {
		switch val {
		case assetCreate:
			gen.assetTxWeights = append(gen.assetTxWeights, config.AssetCreateFraction)
		case assetDestroy:
			gen.assetTxWeights = append(gen.assetTxWeights, config.AssetDestroyFraction)
		case assetOptin:
			gen.assetTxWeights = append(gen.assetTxWeights, config.AssetOptinFraction)
		case assetXfer:
			gen.assetTxWeights = append(gen.assetTxWeights, config.AssetXferFraction)
		case assetClose:
			gen.assetTxWeights = append(gen.assetTxWeights, config.AssetCloseFraction)
		}
	}
	if _, valid, err := validateSumCloseToOne(asPtrSlice(gen.assetTxWeights)); err != nil || !valid {
		return gen, fmt.Errorf("invalid asset config - bad txn distribution valid=%t: %w", valid, err)
	}

	for _, val := range getAppTxOptions() {
		switch val {
		case appSwapCreate:
			gen.appTxWeights = append(gen.appTxWeights, config.AppSwapFraction*config.AppSwapCreateFraction)
		case appSwapUpdate:
			gen.appTxWeights = append(gen.appTxWeights, config.AppSwapFraction*config.AppSwapUpdateFraction)
		case appSwapDelete:
			gen.appTxWeights = append(gen.appTxWeights, config.AppSwapFraction*config.AppSwapDeleteFraction)
		case appSwapOptin:
			gen.appTxWeights = append(gen.appTxWeights, config.AppSwapFraction*config.AppSwapOptinFraction)
		case appSwapCall:
			gen.appTxWeights = append(gen.appTxWeights, config.AppSwapFraction*config.AppSwapCallFraction)
		case appSwapClose:
			gen.appTxWeights = append(gen.appTxWeights, config.AppSwapFraction*config.AppSwapCloseFraction)
		case appSwapClear:
			gen.appTxWeights = append(gen.appTxWeights, config.AppSwapFraction*config.AppSwapClearFraction)
		case appBoxesCreate:
			gen.appTxWeights = append(gen.appTxWeights, config.AppBoxesFraction*config.AppBoxesCreateFraction)
		case appBoxesUpdate:
			gen.appTxWeights = append(gen.appTxWeights, config.AppBoxesFraction*config.AppBoxesUpdateFraction)
		case appBoxesDelete:
			gen.appTxWeights = append(gen.appTxWeights, config.AppBoxesFraction*config.AppBoxesDeleteFraction)
		case appBoxesOptin:
			gen.appTxWeights = append(gen.appTxWeights, config.AppBoxesFraction*config.AppBoxesOptinFraction)
		case appBoxesCall:
			gen.appTxWeights = append(gen.appTxWeights, config.AppBoxesFraction*config.AppBoxesCallFraction)
		case appBoxesClose:
			gen.appTxWeights = append(gen.appTxWeights, config.AppBoxesFraction*config.AppBoxesCloseFraction)
		case appBoxesClear:
			gen.appTxWeights = append(gen.appTxWeights, config.AppBoxesFraction*config.AppBoxesClearFraction)
		}
	}
	if _, valid, err := validateSumCloseToOne(asPtrSlice(gen.appTxWeights)); err != nil || !valid {
		return gen, fmt.Errorf("invalid app config - bad txn distribution valid=%t: %w", valid, err)
	}

	return gen, nil
}

// initializeAccounting creates the genesis accounts.
func (g *generator) initializeAccounting() {
	g.numPayments = 0
	g.numAccounts = g.config.NumGenesisAccounts
	for i := uint64(0); i < g.config.NumGenesisAccounts; i++ {
		g.balances = append(g.balances, g.config.GenesisAccountInitialBalance)
	}
}

func (g *generator) initializeLedger() {
	genBal := convertToGenesisBalances(g.balances)
	// add rewards pool with min balance
	genBal[g.rewardsPool] = basics.AccountData{
		MicroAlgos: basics.MicroAlgos{Raw: g.params.MinBalance},
	}
	bal := bookkeeping.MakeGenesisBalances(genBal, g.feeSink, g.rewardsPool)
	block, err := bookkeeping.MakeGenesisBlock(g.protocol, bal, g.genesisID, g.genesisHash)
	if err != nil {
		fmt.Printf("error making genesis: %v\n.", err)
		os.Exit(1)
	}
	var prefix string
	if g.genesisID == "" {
		prefix = "block-generator"
	} else {
		prefix = g.genesisID
	}
	l, err := ledger.OpenLedger(logging.Base(), prefix, true, ledgercore.InitState{
		Block:       block,
		Accounts:    bal.Balances,
		GenesisHash: g.genesisHash,
	}, cconfig.GetDefaultLocal())
	if err != nil {
		fmt.Printf("error initializing ledger: %v\n.", err)
		os.Exit(1)
	}
	g.ledger = l
}

// ---- stop ----

// Stop cleans up allocated resources.
func (g *generator) Stop() {
	g.ledger.Close()
}

// ---- transaction options vectors ----

func getTransactionOptions() []interface{} {
	return []interface{}{paymentTx, assetTx, applicationTx}
}

func getPaymentTxOptions() []interface{} {
	return []interface{}{paymentAcctCreateTx, paymentPayTx}
}

func getAssetTxOptions() []interface{} {
	return []interface{}{assetCreate, assetDestroy, assetOptin, assetClose, assetXfer}
}

func getAppTxOptions() []interface{} {
	return []interface{}{
		appSwapCreate, appSwapUpdate, appSwapDelete, appSwapOptin, appSwapCall, appSwapClose, appSwapClear,
		appBoxesCreate, appBoxesUpdate, appBoxesDelete, appBoxesOptin, appBoxesCall, appBoxesClose, appBoxesClear,
	}
}

// ---- pure writers ----

func (g *generator) WriteReport(output io.Writer) error {
	return json.NewEncoder(output).Encode(g.reportData)
}

func (g *generator) WriteStatus(output io.Writer) error {
	response := model.NodeStatusResponse{
		LastRound: g.round + g.roundOffset,
	}
	return json.NewEncoder(output).Encode(response)
}

// WriteGenesis writes the genesis file and advances the round.
func (g *generator) WriteGenesis(output io.Writer) error {
	defer g.recordData(track(genesis))

	// return user provided genesis
	if g.genesis.Network != "" {
		_, err := output.Write(protocol.EncodeJSON(g.genesis))
		return err
	}

	// return synthetic genesis
	var allocations []bookkeeping.GenesisAllocation
	for i := uint64(0); i < g.config.NumGenesisAccounts; i++ {
		addr := indexToAccount(i)
		allocations = append(allocations, bookkeeping.GenesisAllocation{
			Address: addr.String(),
			State: basics.AccountData{
				MicroAlgos: basics.MicroAlgos{Raw: g.config.GenesisAccountInitialBalance},
			},
		})
	}
	// Also add the rewards pool account with minimum balance. Without it, the evaluator
	// crashes.
	allocations = append(allocations, bookkeeping.GenesisAllocation{
		Address: g.rewardsPool.String(),
		Comment: "RewardsPool",
		State: basics.AccountData{
			MicroAlgos: basics.MicroAlgos{Raw: g.params.MinBalance},
			Status:     basics.NotParticipating,
		},
	})

	gen := bookkeeping.Genesis{
		SchemaID:    "v1",
		Network:     "generated-network",
		Proto:       g.protocol,
		Allocation:  allocations,
		RewardsPool: g.rewardsPool.String(),
		FeeSink:     g.feeSink.String(),
		Timestamp:   g.timestamp,
	}

	_, err := output.Write(protocol.EncodeJSON(gen))
	return err
}

func track(id TxTypeID) (TxTypeID, time.Time) {
	return id, time.Now()
}

func (g *generator) recordData(id TxTypeID, start time.Time) {
	data := g.reportData[id]
	data.GenerationCount++
	data.GenerationTime += time.Since(start)
	g.reportData[id] = data
}

func (g *generator) WriteAccount(output io.Writer, accountString string) error {
	addr, err := basics.UnmarshalChecksumAddress(accountString)
	if err != nil {
		return fmt.Errorf("failed to unmarshal address: %w", err)
	}

	idx := accountToIndex(addr)

	// Asset Holdings
	assets := make([]model.AssetHolding, 0)
	createdAssets := make([]model.Asset, 0)
	for _, a := range g.assets {
		// holdings
		if holding := a.holders[idx]; holding != nil {
			assets = append(assets, model.AssetHolding{
				Amount:   holding.balance,
				AssetID:  a.assetID,
				IsFrozen: false,
			})
		}
		// creator
		if len(a.holdings) > 0 && a.holdings[0].acctIndex == idx {
			nameBytes := []byte(a.name)
			asset := model.Asset{
				Index: a.assetID,
				Params: model.AssetParams{
					Creator:  accountString,
					Decimals: 0,
					Clawback: &accountString,
					Freeze:   &accountString,
					Manager:  &accountString,
					Reserve:  &accountString,
					Name:     &a.name,
					NameB64:  &nameBytes,
					Total:    assetTotal,
				},
			}
			asset.Params.DefaultFrozen = new(bool)
			*(asset.Params.DefaultFrozen) = false
			createdAssets = append(createdAssets, asset)
		}
	}

	data := model.Account{
		Address:                     accountString,
		Amount:                      g.balances[idx],
		AmountWithoutPendingRewards: g.balances[idx],
		AppsLocalState:              nil,
		AppsTotalExtraPages:         nil,
		AppsTotalSchema:             nil,
		Assets:                      &assets,
		AuthAddr:                    nil,
		CreatedApps:                 nil,
		CreatedAssets:               &createdAssets,
		Participation:               nil,
		PendingRewards:              0,
		RewardBase:                  nil,
		Rewards:                     0,
		Round:                       g.round - 1,
		SigType:                     nil,
		Status:                      "Offline",
	}

	return json.NewEncoder(output).Encode(data)
}

// ---- transaction generation ----

// WriteBlock generates a block full of new transactions and writes it to the writer.
// There are a few constraints on the generator arising from the fact that
// blocks must be generated sequentially and that a fixed offset between the
// database round and the generator round is presumed:
//   - requested round < offset ---> error
//   - requested round == offset: the generator will provide a genesis block or offset block
//     and be lenient in allowing g.round to be non-zero, but in that case it won't advance
//     its round any further, as the block importer may request the genesis repeatedly
//   - requested round != generator's round + offset ---> error:
//     as opposed to the previous, no leniency is provided in this case.
func (g *generator) WriteBlock(output io.Writer, round uint64) error {
	if round < g.roundOffset {
		return fmt.Errorf("cannot generate block for round %d, already in database", round)
	}
	numTxnForBlock := g.txnForRound(g.round)

	// return genesis block. offset round for non-empty database
	if round == g.roundOffset {
		// write the msgpack bytes for a block
		block, _, _ := g.ledger.BlockCert(basics.Round(round - g.roundOffset))
		// return the block with the requested round number
		block.BlockHeader.Round = basics.Round(round)
		encodedblock := rpcs.EncodedBlockCert{Block: block}
		blk := protocol.EncodeMsgp(&encodedblock)
		// write the msgpack bytes for a block
		_, err := output.Write(blk)
		if err != nil {
			return err
		}

		// only advance the round if the requestor is caught up
		if g.round == 0 {
			g.finishRound(numTxnForBlock)
		} else {
			fmt.Printf("Received round request %d == g.roundOffset but already advanced g.round=%d. Not finishing round.\n", round, g.round)
		}
		return nil
	}

	if round != g.round+g.roundOffset {
		return fmt.Errorf("generator only supports sequential block access. Expected %d but received request for %d", g.round+g.roundOffset, round)
	}

	header := bookkeeping.BlockHeader{
		Round:          basics.Round(g.round),
		Branch:         bookkeeping.BlockHash{},
		Seed:           committee.Seed{},
		TxnCommitments: bookkeeping.TxnCommitments{NativeSha512_256Commitment: crypto.Digest{}},
		TimeStamp:      g.timestamp,
		GenesisID:      g.genesisID,
		GenesisHash:    g.genesisHash,
		RewardsState: bookkeeping.RewardsState{
			FeeSink:                   g.feeSink,
			RewardsPool:               g.rewardsPool,
			RewardsLevel:              0,
			RewardsRate:               0,
			RewardsResidue:            0,
			RewardsRecalculationRound: 0,
		},
		UpgradeState: bookkeeping.UpgradeState{
			CurrentProtocol: g.protocol,
		},
		UpgradeVote:        bookkeeping.UpgradeVote{},
		TxnCounter:         g.txnCounter + numTxnForBlock,
		StateProofTracking: nil,
	}

	// Generate the transactions
	transactions := make([]transactions.SignedTxnInBlock, 0, numTxnForBlock)

	for i := uint64(0); i < numTxnForBlock; i++ {
		txn, ad, err := g.generateTransaction(g.round, i)
		if err != nil {
			panic(fmt.Sprintf("failed to generate transaction: %v\n", err))
		}
		stib, err := header.EncodeSignedTxn(txn, ad)
		if err != nil {
			panic(fmt.Sprintf("failed to encode transaction: %v\n", err))
		}
		transactions = append(transactions, stib)
	}

	if numTxnForBlock != uint64(len(transactions)) {
		panic("Unexpected number of transactions.")
	}

	cert := rpcs.EncodedBlockCert{
		Block: bookkeeping.Block{
			BlockHeader: header,
			Payset:      transactions,
		},
		Certificate: agreement.Certificate{},
	}

	err := g.ledger.AddBlock(cert.Block, cert.Certificate)
	if err != nil {
		return err
	}
	// return the block with the requested round number
	cert.Block.BlockHeader.Round = basics.Round(round)
	block := protocol.EncodeMsgp(&cert)
	if err != nil {
		return err
	}
	// write the msgpack bytes for a block
	_, err = output.Write(block)
	if err != nil {
		return err
	}
	g.finishRound(numTxnForBlock)
	return nil
}

// WriteDeltas generates returns the deltas for payset.
func (g *generator) WriteDeltas(output io.Writer, round uint64) error {
	// the first generated round has no statedelta.
	if round-g.roundOffset == 0 {
		data, _ := encode(protocol.CodecHandle, ledgercore.StateDelta{})
		_, err := output.Write(data)
		if err != nil {
			return err
		}
		return nil
	}
	delta, err := g.ledger.GetStateDeltaForRound(basics.Round(round - g.roundOffset))
	if err != nil {
		return fmt.Errorf("err getting state delta for round %d: %w", round, err)
	}
	// msgp encode deltas
	data, err := encode(protocol.CodecHandle, delta)
	if err != nil {
		return err
	}
	_, err = output.Write(data)
	if err != nil {
		return err
	}
	return nil
}

func (g *generator) generateTransaction(round uint64, intra uint64) (transactions.SignedTxn, transactions.ApplyData, error) {
	selection, err := weightedSelection(g.transactionWeights, getTransactionOptions(), paymentTx)
	if err != nil {
		return transactions.SignedTxn{}, transactions.ApplyData{}, err
	}

	switch selection {
	case paymentTx:
		return g.generatePaymentTxn(round, intra)
	case assetTx:
		return g.generateAssetTxn(round, intra)
	case applicationTx:
		return g.generateAppTxn(round, intra)
	default:
		return transactions.SignedTxn{}, transactions.ApplyData{}, fmt.Errorf("no generator available for %s", selection)
	}
}

func (g *generator) txnForRound(round uint64) uint64 {
	// There are no transactions in the 0th round
	if round == 0 {
		return 0
	}
	return g.config.TxnPerBlock
}

// finishRound tells the generator it can apply any pending state.
func (g *generator) finishRound(txnCount uint64) {
	g.txnCounter += txnCount

	g.timestamp += consensusTimeMilli
	g.round++

	// Apply pending assets...
	g.assets = append(g.assets, g.pendingAssets...)
	g.pendingAssets = nil

	// Apply pending apps...
	for _, kind := range []appKind{appKindSwap, appKindBoxes} {
		g.apps[kind] = append(g.apps[kind], g.pendingApps[kind]...)
		g.pendingApps[kind] = nil
	}
}

func signTxn(txn transactions.Transaction) transactions.SignedTxn {
	stxn := transactions.SignedTxn{
		Sig:      crypto.Signature{},
		Msig:     crypto.MultisigSig{},
		Lsig:     transactions.LogicSig{},
		Txn:      txn,
		AuthAddr: basics.Address{},
	}

	// TODO: Would it be useful to generate a random signature?
	stxn.Sig[32] = 50

	return stxn
}

// generatePaymentTxn creates a new payment transaction. The sender is always a genesis account, the receiver is random,
// or a new account.
func (g *generator) generatePaymentTxn(round uint64, intra uint64) (transactions.SignedTxn, transactions.ApplyData, error) {
	selection, err := weightedSelection(g.payTxWeights, getPaymentTxOptions(), paymentPayTx)
	if err != nil {
		return transactions.SignedTxn{}, transactions.ApplyData{}, err
	}
	return g.generatePaymentTxnInternal(selection.(TxTypeID), round, intra)
}

func (g *generator) generatePaymentTxnInternal(selection TxTypeID, round uint64, intra uint64) (transactions.SignedTxn, transactions.ApplyData, error) {
	defer g.recordData(track(selection))
	minBal := g.params.MinBalance

	// default amount
	amount := uint64(1)

	// Select a receiver
	var receiveIndex uint64
	switch selection {
	case paymentPayTx:
		receiveIndex = rand.Uint64() % g.numAccounts
	case paymentAcctCreateTx:
		// give new accounts get extra algos for sending other transactions
		amount = minBal * 100
		g.balances = append(g.balances, 0)
		receiveIndex = g.numAccounts
		g.numAccounts++
	}
	total := amount + g.params.MinTxnFee

	// Select a sender from genesis account
	sendIndex := g.numPayments % g.config.NumGenesisAccounts
	if g.balances[sendIndex] < (total + minBal) {
		fmt.Printf("\n\ngeneratePaymentTxnInternal(): the sender account does not have enough algos for the transfer. idx %d, payment number %d\n\n", sendIndex, g.numPayments)
		os.Exit(1)
	}

	sender := indexToAccount(sendIndex)
	receiver := indexToAccount(receiveIndex)

	g.balances[sendIndex] -= total
	g.balances[receiveIndex] += amount

	g.numPayments++

	txn := g.makePaymentTxn(g.makeTxnHeader(sender, round, intra), receiver, amount, basics.Address{})
	return signTxn(txn), transactions.ApplyData{}, nil
}

func (g *generator) generateAssetTxnInternal(txType TxTypeID, round uint64, intra uint64) (actual TxTypeID, txn transactions.Transaction) {
	return g.generateAssetTxnInternalHint(txType, round, intra, 0, nil)
}

func (g *generator) generateAssetTxnInternalHint(txType TxTypeID, round uint64, intra uint64, hintIndex uint64, hint *assetData) (actual TxTypeID, txn transactions.Transaction) {
	actual = txType
	// If there are no assets the next operation needs to be a create.
	numAssets := uint64(len(g.assets))

	if numAssets == 0 {
		actual = assetCreate
	}
	var senderIndex uint64
	if actual == assetCreate {
		numAssets += uint64(len(g.pendingAssets))
		senderIndex = numAssets % g.config.NumGenesisAccounts
		senderAcct := indexToAccount(senderIndex)

		total := assetTotal
		assetID := g.txnCounter + intra + 1
		assetName := fmt.Sprintf("asset #%d", assetID)
		txn = g.makeAssetCreateTxn(g.makeTxnHeader(senderAcct, round, intra), total, false, assetName)
		// Compute asset ID and initialize holdings
		holding := assetHolding{
			acctIndex: senderIndex,
			balance:   total,
		}
		a := assetData{
			name:     assetName,
			assetID:  assetID,
			creator:  senderIndex,
			holdings: []*assetHolding{&holding},
			holders:  map[uint64]*assetHolding{senderIndex: &holding},
		}

		g.pendingAssets = append(g.pendingAssets, &a)
	} else {
		var assetIndex uint64
		var asset *assetData
		if hint != nil {
			assetIndex, asset = hintIndex, hint
		} else {
			assetIndex, asset = rand.Uint64()%numAssets, g.assets[assetIndex]
		}

		switch actual {
		case assetDestroy:
			// delete asset

			// If the creator doesn't have all of them, close instead
			if asset.holdings[0].balance != assetTotal {
				return g.generateAssetTxnInternalHint(assetClose, round, intra, assetIndex, asset)
			}

			senderIndex = asset.creator
			creator := indexToAccount(senderIndex)
			txn = g.makeAssetDestroyTxn(g.makeTxnHeader(creator, round, intra), asset.assetID)

			// Remove asset by moving the last element to the deleted index then trimming the slice.
			g.assets[assetIndex] = g.assets[numAssets-1]
			g.assets = g.assets[:numAssets-1]
		case assetOptin:
			// select a random account from asset to optin

			// If every account holds the asset, close instead of optin
			if uint64(len(asset.holdings)) == g.numAccounts {
				return g.generateAssetTxnInternalHint(assetClose, round, intra, assetIndex, asset)
			}

			// look for an account that does not hold the asset
			exists := true
			for exists {
				senderIndex = rand.Uint64() % g.numAccounts
				exists = asset.holders[senderIndex] != nil
			}
			account := indexToAccount(senderIndex)
			txn = g.makeAssetAcceptanceTxn(g.makeTxnHeader(account, round, intra), asset.assetID)

			holding := assetHolding{
				acctIndex: senderIndex,
				balance:   0,
			}
			asset.holdings = append(asset.holdings, &holding)
			asset.holders[senderIndex] = &holding
		case assetXfer:
			// send from creator (holder[0]) to another random holder (same address is valid)

			// If there aren't enough assets to close one, optin an account instead
			if len(asset.holdings) == 1 {
				return g.generateAssetTxnInternalHint(assetOptin, round, intra, assetIndex, asset)
			}

			senderIndex = asset.holdings[0].acctIndex
			sender := indexToAccount(senderIndex)

			receiverArrayIndex := (rand.Uint64() % (uint64(len(asset.holdings)) - uint64(1))) + uint64(1)
			receiver := indexToAccount(asset.holdings[receiverArrayIndex].acctIndex)
			amount := uint64(10)

			txn = g.makeAssetTransferTxn(g.makeTxnHeader(sender, round, intra), receiver, amount, basics.Address{}, asset.assetID)

			if asset.holdings[0].balance < amount {
				fmt.Printf("\n\ncreator doesn't have enough funds for asset %d\n\n", asset.assetID)
				os.Exit(1)
			}
			if g.balances[asset.holdings[0].acctIndex] < g.params.MinTxnFee {
				fmt.Printf("\n\ncreator doesn't have enough funds for transaction %d\n\n", asset.assetID)
				os.Exit(1)
			}

			asset.holdings[0].balance -= amount
			asset.holdings[receiverArrayIndex].balance += amount
		case assetClose:
			// select a holder of a random asset to close out
			// If there aren't enough assets to close one, optin an account instead
			if len(asset.holdings) == 1 {
				return g.generateAssetTxnInternalHint(
					assetOptin, round, intra, assetIndex, asset)
			}

			numHoldings := uint64(len(asset.holdings))
			closeIndex := (rand.Uint64() % (numHoldings - 1)) + uint64(1)
			senderIndex = asset.holdings[closeIndex].acctIndex
			sender := indexToAccount(senderIndex)

			closeToAcctIndex := asset.holdings[0].acctIndex
			closeToAcct := indexToAccount(closeToAcctIndex)

			txn = g.makeAssetTransferTxn(
				g.makeTxnHeader(sender, round, intra), closeToAcct, 0, closeToAcct, asset.assetID)

			asset.holdings[0].balance += asset.holdings[closeIndex].balance

			// Remove asset by moving the last element to the deleted index then trimming the slice.
			asset.holdings[closeIndex] = asset.holdings[numHoldings-1]
			asset.holdings = asset.holdings[:numHoldings-1]
			delete(asset.holders, senderIndex)
		default:
		}
	}

	if indexToAccount(senderIndex) != txn.Sender {
		fmt.Printf("failed to properly set sender index.")
		os.Exit(1)
	}

	if g.balances[senderIndex] < txn.Fee.ToUint64() {
		fmt.Printf("\n\nthe sender account does not have enough algos for the transfer. idx %d, asset transaction type %v, num %d\n\n", senderIndex, actual, g.reportData[actual].GenerationCount)
		os.Exit(1)
	}
	g.balances[senderIndex] -= txn.Fee.ToUint64()
	return
}

func (g *generator) generateAssetTxn(round uint64, intra uint64) (transactions.SignedTxn, transactions.ApplyData, error) {
	start := time.Now()
	selection, err := weightedSelection(g.assetTxWeights, getAssetTxOptions(), assetXfer)
	if err != nil {
		return transactions.SignedTxn{}, transactions.ApplyData{}, err
	}

	actual, txn := g.generateAssetTxnInternal(selection.(TxTypeID), round, intra)
	defer g.recordData(actual, start)

	if txn.Type == "" {
		fmt.Println("Empty asset transaction.")
		os.Exit(1)
	}

	return signTxn(txn), transactions.ApplyData{}, nil
}

// ---- App Transactions ----

func (g *generator) generateAppTxn(round uint64, intra uint64) (transactions.SignedTxn, transactions.ApplyData, error) {
	start := time.Now()
	selection, err := weightedSelection(g.appTxWeights, getAppTxOptions(), appSwapCall)
	if err != nil {
		return transactions.SignedTxn{}, transactions.ApplyData{}, err
	}

	actual, txn, err := g.generateAppCallInternal(selection.(TxTypeID), round, intra, 0, nil)
	if err != nil {
		return transactions.SignedTxn{}, transactions.ApplyData{}, fmt.Errorf("unexpected error received from generateAppCallInternal(): %w", err)
	}
	defer g.recordData(actual, start)

	if txn.Type == "" {
		fmt.Println("Missing transaction type.")
		os.Exit(1)
	}

	return signTxn(txn), transactions.ApplyData{}, nil
}

func (g *generator) generateAppCallInternal(txType TxTypeID, round, intra, hintIndex uint64, hintApp *appData) (TxTypeID, transactions.Transaction, error) {
	actual := txType

	isApp, kind, appTx, err := parseAppTxType(txType)
	if err != nil {
		return "", transactions.Transaction{}, err
	}
	if !isApp {
		return "", transactions.Transaction{}, fmt.Errorf("invalid app transaction type %v", txType)
	}
	if appTx != appTxTypeCreate {
		return "", transactions.Transaction{}, fmt.Errorf("invalid app kind %v", kind)
	}

	var senderIndex uint64
	if hintApp != nil {
		return "", transactions.Transaction{}, fmt.Errorf("not ready for hint app %v", hintApp)
	} else {
		senderIndex = rand.Uint64() % g.numAccounts
	}

	actualAppTx := appTx

	numApps := uint64(len(g.apps[kind]))
	if numApps == 0 {
		actualAppTx = appTxTypeCreate
	}

	var txn transactions.Transaction
	if actualAppTx == appTxTypeCreate {
		numApps += uint64(len(g.pendingApps[kind]))
		senderIndex = numApps % g.config.NumGenesisAccounts
		senderAcct := indexToAccount(senderIndex)

		var approval, clear string
		if kind == appKindSwap {
			approval, clear = approvalSwap, clearSwap
		} else {
			approval, clear = approvalBoxes, clearBoxes
		}

		txn = g.makeAppCreateTxn(senderAcct, round, intra, approval, clear)

		appID := g.txnCounter + intra + 1
		// appName := fmt.Sprintf("app #%d", appID)
		holding := &appHolding{appIndex: appID}
		ad := &appData{
			appID:    appID,
			creator:  senderIndex,
			kind:     kind,
			holdings: []*appHolding{holding},
			holders:  map[uint64]*appHolding{senderIndex: holding},
		}
		g.pendingApps[kind] = append(g.pendingApps[kind], ad)
	}

	// account := indexToAccount(senderIndex)
	// txn = g.makeAppCallTxn(account, round, intra, round, approval, clear)

	if g.balances[senderIndex] < g.params.MinTxnFee {
		return "", transactions.Transaction{}, fmt.Errorf("the sender account does not have enough algos for the app call. idx %d, app transaction type %v, num %d\n\n", senderIndex, txType, g.reportData[txType].GenerationCount)
	}
	g.balances[senderIndex] -= g.params.MinTxnFee

	return actual, txn, nil
}<|MERGE_RESOLUTION|>--- conflicted
+++ resolved
@@ -55,13 +55,7 @@
 //go:embed teal/swap_clear.teal
 var clearSwap string
 
-<<<<<<< HEAD
 // ---- interfaces ----
-=======
-	consensusTimeMilli int64  = 3300
-	startingTxnCounter uint64 = 1000
-)
->>>>>>> 119e21e9
 
 // Generator is the interface needed to generate blocks.
 type Generator interface {
