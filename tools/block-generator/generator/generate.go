--- conflicted
+++ resolved
@@ -40,68 +40,6 @@
 	"github.com/algorand/go-algorand/rpcs"
 )
 
-<<<<<<< HEAD
-=======
-// TxTypeID is the transaction type.
-type TxTypeID string
-
-const (
-	genesis TxTypeID = "genesis"
-
-	// Payment Tx IDs
-	paymentTx           TxTypeID = "pay"
-	paymentAcctCreateTx TxTypeID = "pay_create"
-	assetTx             TxTypeID = "asset"
-	//keyRegistrationTx TxTypeID = "keyreg"
-	//applicationCallTx TxTypeID = "appl"
-
-	// Asset Tx IDs
-	assetCreate  TxTypeID = "asset_create"
-	assetOptin   TxTypeID = "asset_optin"
-	assetXfer    TxTypeID = "asset_xfer"
-	assetClose   TxTypeID = "asset_close"
-	assetDestroy TxTypeID = "asset_destroy"
-
-	assetTotal = uint64(100000000000000000)
-
-	consensusTimeMilli int64  = 3300
-	startingTxnCounter uint64 = 1000
-)
-
-// GenerationConfig defines the tunable parameters for block generation.
-type GenerationConfig struct {
-	Name                         string `yaml:"name"`
-	NumGenesisAccounts           uint64 `yaml:"genesis_accounts"`
-	GenesisAccountInitialBalance uint64 `yaml:"genesis_account_balance"`
-
-	// Block generation
-	TxnPerBlock uint64 `yaml:"tx_per_block"`
-
-	// TX Distribution
-	PaymentTransactionFraction float32 `yaml:"tx_pay_fraction"`
-	AssetTransactionFraction   float32 `yaml:"tx_asset_fraction"`
-
-	// Payment configuration
-	PaymentNewAccountFraction float32 `yaml:"pay_acct_create_fraction"`
-	PaymentFraction           float32 `yaml:"pay_xfer_fraction"`
-
-	// Asset configuration
-	AssetCreateFraction  float32 `yaml:"asset_create_fraction"`
-	AssetDestroyFraction float32 `yaml:"asset_destroy_fraction"`
-	AssetOptinFraction   float32 `yaml:"asset_optin_fraction"`
-	AssetCloseFraction   float32 `yaml:"asset_close_fraction"`
-	AssetXferFraction    float32 `yaml:"asset_xfer_fraction"`
-}
-
-func sumIsCloseToOne(numbers ...float32) bool {
-	var sum float32
-	for _, num := range numbers {
-		sum += num
-	}
-	return sum > 0.99 && sum < 1.01
-}
-
->>>>>>> 1230e9a5
 // MakeGenerator initializes the Generator object.
 func MakeGenerator(dbround uint64, bkGenesis bookkeeping.Genesis, config GenerationConfig) (Generator, error) {
 	if err := config.validateWithDefaults(false); err != nil {
