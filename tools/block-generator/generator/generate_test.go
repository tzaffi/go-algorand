--- conflicted
+++ resolved
@@ -399,12 +399,7 @@
 	require.Equal(t, TxEffect{effectPaymentTxSibling, 1}, effects[actual][0])
 	require.Equal(t, TxEffect{effectInnerTx, 2}, effects[actual][1])
 
-<<<<<<< HEAD
 	numTxns := 1 + countEffects(actual)
-=======
-	numTxns, err := g.countAndRecordEffects(actual, time.Now())
-	require.NoError(t, err)
->>>>>>> 74b5f192
 	require.Equal(t, uint64(4), numTxns)
 
 	// 3rd attempt to optin gets replaced by vanilla app call
@@ -669,11 +664,8 @@
 }
 
 func TestRecordData(t *testing.T) {
-<<<<<<< HEAD
-	partitiontest.PartitionTest(t)
-
-=======
->>>>>>> 74b5f192
+	partitiontest.PartitionTest(t)
+
 	gen := makePrivateGenerator(t, 0, bookkeeping.Genesis{})
 
 	id := TxTypeID("test")
@@ -689,7 +681,6 @@
 	data, ok = gen.reportData[id]
 	require.True(t, ok)
 	require.Equal(t, uint64(2), data.GenerationCount)
-<<<<<<< HEAD
 }
 
 // TestEffectsMap is a sanity check that asserts that the effects map
@@ -747,59 +738,4 @@
 	}
 
 	require.Equal(t, expectedEffectsReport, CumulativeEffects(report))
-=======
-
-}
-
-func TestRecordOccurrences(t *testing.T) {
-	gen := makePrivateGenerator(t, 0, bookkeeping.Genesis{})
-
-	id := TxTypeID("test")
-	data, ok := gen.reportData[id]
-	require.False(t, ok)
-
-	gen.recordOccurrences(id, 100, time.Now())
-	data, ok = gen.reportData[id]
-	require.True(t, ok)
-	require.Equal(t, uint64(100), data.GenerationCount)
-
-	gen.recordOccurrences(id, 200, time.Now())
-	data, ok = gen.reportData[id]
-	require.True(t, ok)
-	require.Equal(t, uint64(300), data.GenerationCount)
-}
-
-func TestRecordAppConsequences(t *testing.T) {
-	g := makePrivateGenerator(t, 0, bookkeeping.Genesis{})
-
-	txTypeId := TxTypeID("test")
-	txCount, err := g.countAndRecordEffects(txTypeId, time.Now())
-	require.Error(t, err, "no effects for TxTypeId test")
-
-	// recordIncludingEffects always records the root txTypeId
-	require.Equal(t, uint64(1), txCount)
-	data, ok := g.reportData[txTypeId]
-	require.True(t, ok)
-	require.Equal(t, uint64(1), data.GenerationCount)
-	require.Len(t, g.reportData, 1)
-
-	txTypeId = appBoxesOptin
-	txCount, err = g.countAndRecordEffects(txTypeId, time.Now())
-	require.NoError(t, err)
-	require.Equal(t, uint64(4), txCount)
-
-	require.Len(t, g.reportData, 4)
-
-	data, ok = g.reportData[txTypeId]
-	require.True(t, ok)
-	require.Equal(t, uint64(1), data.GenerationCount)
-
-	data, ok = g.reportData[effectPaymentTxSibling]
-	require.True(t, ok)
-	require.Equal(t, uint64(1), data.GenerationCount)
-
-	data, ok = g.reportData[effectInnerTx]
-	require.True(t, ok)
-	require.Equal(t, uint64(2), data.GenerationCount)
->>>>>>> 74b5f192
 }