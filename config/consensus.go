--- conflicted
+++ resolved
@@ -395,14 +395,12 @@
 	// to be taken offline, that would be proposed to be taken offline.
 	MaxProposedExpiredOnlineAccounts int
 
-<<<<<<< HEAD
 	// EnableAccountDataResourceSeparation enables the support for extended application and asset storage
 	// in a separate table.
 	EnableAccountDataResourceSeparation bool
-=======
+
 	// When rewards rate changes, use the new value immediately.
 	RewardsCalculationFix bool
->>>>>>> 33b87c43
 }
 
 // PaysetCommitType enumerates possible ways for the block header to commit to
@@ -1063,15 +1061,13 @@
 
 	vFuture.MaxProposedExpiredOnlineAccounts = 32
 
-<<<<<<< HEAD
 	// Enable extended application storage; binaries that contain support for this
 	// flag would already be restructuring their internal storage for extended
 	// application storage, and therefore would not produce catchpoints and/or
 	// catchpoint labels prior to this feature being enabled.
 	vFuture.EnableAccountDataResourceSeparation = true
-=======
+
 	vFuture.RewardsCalculationFix = true
->>>>>>> 33b87c43
 
 	Consensus[protocol.ConsensusFuture] = vFuture
 }
