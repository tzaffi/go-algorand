--- conflicted
+++ resolved
@@ -108,13 +108,6 @@
 	for testName := range expectFiles {
 		if match, _ := regexp.MatchString(f.testFilter, testName); match {
 			t.Run(testName, func(t *testing.T) {
-<<<<<<< HEAD
-				if runtime.GOOS == "darwin" &&
-					(testName == "basicGoalTest.exp" || testName == "createWalletTest.exp" || testName == "goalNodeStatusTest.exp") {
-					t.Skip()
-				}
-=======
->>>>>>> fdf3a4c2
 				workingDir, algoDir, err := f.getTestDir(testName)
 				require.NoError(t, err)
 				t.Logf("algoDir: %s\ntestDataDir:%s\n", algoDir, f.testDataDir)
