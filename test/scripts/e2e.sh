--- conflicted
+++ resolved
@@ -121,10 +121,6 @@
     python3 -m venv "${TEMPDIR}/ve"
     . "${TEMPDIR}/ve/bin/activate"
     "${TEMPDIR}/ve/bin/pip3" install --upgrade pip
-<<<<<<< HEAD
-    "${TEMPDIR}/ve/bin/pip3" install --upgrade cryptography git+git://github.com/algorand/py-algorand-sdk
-    # enable remote debugging:
-=======
     "${TEMPDIR}/ve/bin/pip3" install --upgrade cryptograpy
     
     # Pin a version of our python SDK's so that breaking changes don't spuriously break our tests.
@@ -132,7 +128,6 @@
     "${TEMPDIR}/ve/bin/pip3" install py-algorand-sdk==1.9.0b1
     
     # Enable remote debugging:
->>>>>>> 9cdcb39b
     "${TEMPDIR}/ve/bin/pip3" install --upgrade debugpy
     duration "e2e client setup"
 
