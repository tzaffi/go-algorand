// Copyright (C) 2019-2022 Algorand, Inc.
// This file is part of go-algorand
//
// go-algorand is free software: you can redistribute it and/or modify
// it under the terms of the GNU Affero General Public License as
// published by the Free Software Foundation, either version 3 of the
// License, or (at your option) any later version.
//
// go-algorand is distributed in the hope that it will be useful,
// but WITHOUT ANY WARRANTY; without even the implied warranty of
// MERCHANTABILITY or FITNESS FOR A PARTICULAR PURPOSE.  See the
// GNU Affero General Public License for more details.
//
// You should have received a copy of the GNU Affero General Public License
// along with go-algorand.  If not, see <https://www.gnu.org/licenses/>.

package logic

import (
	"encoding/hex"
	"fmt"
	"strings"
	"testing"

	"github.com/stretchr/testify/assert"
	"github.com/stretchr/testify/require"

	"github.com/algorand/go-algorand/config"
	"github.com/algorand/go-algorand/protocol"
	"github.com/algorand/go-algorand/test/partitiontest"
)

// used by TestAssemble and others, see UPDATE PROCEDURE in TestAssemble()
const v1Nonsense = `err
global MinTxnFee
global MinBalance
global MaxTxnLife
global ZeroAddress
byte 0x1234
byte base64 aGVsbG8gd29ybGQh
byte base64(aGVsbG8gd29ybGQh)
byte b64 aGVsbG8gd29ybGQh
byte b64(aGVsbG8gd29ybGQh)
addr RWXCBB73XJITATVQFOI7MVUUQOL2PFDDSDUMW4H4T2SNSX4SEUOQ2MM7F4
ed25519verify
txn Sender
txn Fee
txn FirstValid
txn LastValid
txn Note
txn Receiver
txn Amount
txn CloseRemainderTo
txn VotePK
txn SelectionPK
txn VoteFirst
txn VoteLast
txn VoteKeyDilution
txn Type
txn XferAsset
txn AssetAmount
txn AssetSender
txn AssetReceiver
txn AssetCloseTo
gtxn 0 Sender
gtxn 0 Fee
gtxn 0 FirstValid
gtxn 0 LastValid
gtxn 0 Note
gtxn 0 Receiver
gtxn 0 Amount
gtxn 0 CloseRemainderTo
gtxn 0 VotePK
gtxn 0 SelectionPK
gtxn 0 VoteFirst
gtxn 0 VoteLast
gtxn 0 VoteKeyDilution
gtxn 0 Type
gtxn 0 XferAsset
gtxn 0 AssetAmount
gtxn 0 AssetSender
gtxn 0 AssetReceiver
gtxn 0 AssetCloseTo
arg 0 // comment
arg 1 //comment
sha256
keccak256
int 0x031337
int 0x1234567812345678
int 0x0034567812345678
int 0x0000567812345678
int 0x0000007812345678
+ // comment
// extra int pushes to satisfy typechecking on the ops that pop two ints
intc 0
- //comment
intc 2
/
intc_0
*
intc_1
<
intc_2
>
intc_3
<=
intc 1
>=
intc 1
&&
intc 1
||
intc 1
==
intc 1
!=
intc 1
!
%
^
~
byte 0x4242
btoi
itob
len
bnz there
bytec 1
sha512_256
dup
there:
pop
load 3
store 2
intc 0
intc 1
mulw
`

const v2Nonsense = v1Nonsense + `
dup2
pop
pop
pop
pop
addr RWXCBB73XJITATVQFOI7MVUUQOL2PFDDSDUMW4H4T2SNSX4SEUOQ2MM7F4
concat
substring 42 99
intc 0
intc 1
substring3
#pragma typetrack false
bz there2
b there2
there2:
return
int 1
balance
int 1
app_opted_in
int 1
byte "test"
app_local_get_ex
pop
pop
int 1
byte "\x42\x42"
app_local_get
pop
byte 0x4242
app_global_get
byte 0x4242
app_global_get_ex
pop
pop
int 1
byte 0x4242
int 2
app_local_put
byte 0x4242
int 1
app_global_put
int 0
byte 0x4242
app_local_del
byte 0x4242
app_global_del
int 0
int 1
asset_holding_get AssetBalance
pop
pop
int 0
asset_params_get AssetTotal
pop
pop
txna Accounts 0
gtxna 0 ApplicationArgs 0
txn ApplicationID
txn OnCompletion
txn NumAppArgs
txn NumAccounts
txn ApprovalProgram
txn ClearStateProgram
txn RekeyTo
int 0
int 1
addw
txn ConfigAsset
txn ConfigAssetTotal
txn ConfigAssetDecimals
txn ConfigAssetDefaultFrozen
txn ConfigAssetUnitName
txn ConfigAssetName
txn ConfigAssetURL
txn ConfigAssetMetadataHash
txn ConfigAssetManager
txn ConfigAssetReserve
txn ConfigAssetFreeze
txn ConfigAssetClawback
txn FreezeAsset
txn FreezeAssetAccount
txn FreezeAssetFrozen
`

const v3Nonsense = v2Nonsense + `
assert
min_balance
int 0x031337			// get bit 1, negate it, put it back
int 1
getbit
!
int 1
setbit
byte "test"			// get byte 2, increment it, put it back
int 2
getbyte
int 1
+
int 2
setbyte
swap
select
dig 2
int 1
gtxns ConfigAsset
int 2
gtxnsa Accounts 0
pushint 1000
pushbytes "john"
`

// Keep in mind, only use existing int and byte constants, or else use
// push* instead.  The idea is to not cause the *cblocks to change.
const v4Nonsense = v3Nonsense + `
int 1
pushint 2000
int 0
int 2
divmodw
callsub stuff
b next
stuff:
retsub
next:
int 1
int 2
shl
int 1
shr
sqrt
int 2
exp
int 2
expw
bitlen
b+
b-
b/
b*
b<
b>
b<=
b>=
b==
b!=
b%
b|
b&
b^
b~
int 2
bzero
gload 0 0
gloads 0
gaid 0
gaids
int 100
`

const v5Nonsense = v4Nonsense + `
app_params_get AppExtraProgramPages
cover 1
uncover 1
byte 0x0123456789abcd
extract 0 8
int 0
int 8
extract3
int 0
extract_uint64
int 0
extract_uint32
int 0
extract_uint16
log
txn Nonparticipation
gtxn 0 Nonparticipation
itxn_begin
itxn_field Sender
itxn_submit
int 1
txnas ApplicationArgs
int 0
gtxnas 0 ApplicationArgs
int 0
int 0
gtxnsas ApplicationArgs
int 0
args
int 0
loads
int 0
stores
int 32
bzero
ecdsa_pk_decompress Secp256k1
byte 0x0123456789abcd
dup
dup
ecdsa_verify Secp256k1
byte 0x0123456789abcd
dup
dup
ecdsa_pk_recover Secp256k1
itxna Logs 3
`

const v6Nonsense = v5Nonsense + `
itxn_next
gitxn 4 CreatedAssetID
gitxna 3 Logs 12
int 0
dup
gloadss
byte 0x0123456789abcd
bsqrt
txn Sender
acct_params_get AcctBalance
pushint 8; pushint 8; pushint 32; divw // use pushint to prevent changes to intcblock choices
pushint 1
itxnas Logs
pushint 1
gitxnas 0 Logs
`

const boxNonsense = `
  box_create
  box_extract
  box_replace
  box_del
  box_len
  box_put
  box_get
`

const v7Nonsense = v6Nonsense + `
base64_decode URLEncoding
json_ref JSONUint64
pushint 32
bzero
ecdsa_pk_decompress Secp256r1
pushbytes 0x0123456789abcd
dup
dup
ecdsa_verify Secp256r1
sha3_256
pushbytes 0x012345
dup
dup
ed25519verify_bare
pushbytes 0x4321
pushbytes 0x77
replace2 2
pushbytes 0x88
pushint 1
replace3
<<<<<<< HEAD
` + boxNonsense + pairingNonsense
=======
`

const switchNonsense = `
switch_label0:
pushint 1
switch switch_label0 switch_label1
switch_label1:
pushint 1
`

const v8Nonsense = v7Nonsense + switchNonsense

const v9Nonsense = v8Nonsense + pairingNonsense
>>>>>>> 099392ad

const v6Compiled = "2004010002b7a60c26050242420c68656c6c6f20776f726c6421070123456789abcd208dae2087fbba51304eb02b91f656948397a7946390e8cb70fc9ea4d95f92251d047465737400320032013202320380021234292929292b0431003101310231043105310731083109310a310b310c310d310e310f3111311231133114311533000033000133000233000433000533000733000833000933000a33000b33000c33000d33000e33000f3300113300123300133300143300152d2e01022581f8acd19181cf959a1281f8acd19181cf951a81f8acd19181cf1581f8acd191810f082209240a220b230c240d250e230f23102311231223132314181b1c28171615400003290349483403350222231d4a484848482b50512a632223524100034200004322602261222704634848222862482864286548482228246628226723286828692322700048482371004848361c0037001a0031183119311b311d311e311f312023221e312131223123312431253126312731283129312a312b312c312d312e312f447825225314225427042455220824564c4d4b0222382124391c0081e80780046a6f686e2281d00f23241f880003420001892224902291922494249593a0a1a2a3a4a5a6a7a8a9aaabacadae24af3a00003b003c003d816472064e014f012a57000823810858235b235a2359b03139330039b1b200b322c01a23c1001a2323c21a23c3233e233f8120af06002a494905002a49490700b53a03b6b7043cb8033a0c2349c42a9631007300810881088120978101c53a8101c6003a"

const v7Compiled = v6Compiled + "5e005f018120af060180070123456789abcd49490501988003012345494984800243218001775c0280018881015d" + boxCompiled + pairingCompiled

<<<<<<< HEAD
const boxCompiled = "b9babbbcbdbfbe"
=======
const switchCompiled = "81018a02fff800008101"

const v8Compiled = v7Compiled + switchCompiled

const v9Compiled = v7Compiled + pairingCompiled
>>>>>>> 099392ad

var nonsense = map[uint64]string{
	1: v1Nonsense,
	2: v2Nonsense,
	3: v3Nonsense,
	4: v4Nonsense,
	5: v5Nonsense,
	6: v6Nonsense,
	7: v7Nonsense,
<<<<<<< HEAD
=======
	8: v8Nonsense,
	9: v9Nonsense,
>>>>>>> 099392ad
}

var compiled = map[uint64]string{
	1: "012008b7a60cf8acd19181cf959a12f8acd19181cf951af8acd19181cf15f8acd191810f01020026050212340c68656c6c6f20776f726c6421208dae2087fbba51304eb02b91f656948397a7946390e8cb70fc9ea4d95f92251d024242047465737400320032013202320328292929292a0431003101310231043105310731083109310a310b310c310d310e310f3111311231133114311533000033000133000233000433000533000733000833000933000a33000b33000c33000d33000e33000f3300113300123300133300143300152d2e0102222324252104082209240a220b230c240d250e230f23102311231223132314181b1c2b1716154000032903494",
	2: "022008b7a60cf8acd19181cf959a12f8acd19181cf951af8acd19181cf15f8acd191810f01020026050212340c68656c6c6f20776f726c6421208dae2087fbba51304eb02b91f656948397a7946390e8cb70fc9ea4d95f92251d024242047465737400320032013202320328292929292a0431003101310231043105310731083109310a310b310c310d310e310f3111311231133114311533000033000133000233000433000533000733000833000933000a33000b33000c33000d33000e33000f3300113300123300133300143300152d2e0102222324252104082209240a220b230c240d250e230f23102311231223132314181b1c2b171615400003290349483403350222231d4a484848482a50512a63222352410003420000432105602105612105270463484821052b62482b642b65484821052b2106662b21056721072b682b692107210570004848210771004848361c0037001a0031183119311b311d311e311f3120210721051e312131223123312431253126312731283129312a312b312c312d312e312f",
	3: "032008b7a60cf8acd19181cf959a12f8acd19181cf951af8acd19181cf15f8acd191810f01020026050212340c68656c6c6f20776f726c6421208dae2087fbba51304eb02b91f656948397a7946390e8cb70fc9ea4d95f92251d024242047465737400320032013202320328292929292a0431003101310231043105310731083109310a310b310c310d310e310f3111311231133114311533000033000133000233000433000533000733000833000933000a33000b33000c33000d33000e33000f3300113300123300133300143300152d2e0102222324252104082209240a220b230c240d250e230f23102311231223132314181b1c2b171615400003290349483403350222231d4a484848482a50512a63222352410003420000432105602105612105270463484821052b62482b642b65484821052b2106662b21056721072b682b692107210570004848210771004848361c0037001a0031183119311b311d311e311f3120210721051e312131223123312431253126312731283129312a312b312c312d312e312f4478222105531421055427042106552105082106564c4d4b02210538212106391c0081e80780046a6f686e",
	4: "042004010200b7a60c26040242420c68656c6c6f20776f726c6421208dae2087fbba51304eb02b91f656948397a7946390e8cb70fc9ea4d95f92251d047465737400320032013202320380021234292929292a0431003101310231043105310731083109310a310b310c310d310e310f3111311231133114311533000033000133000233000433000533000733000833000933000a33000b33000c33000d33000e33000f3300113300123300133300143300152d2e01022581f8acd19181cf959a1281f8acd19181cf951a81f8acd19181cf1581f8acd191810f082209240a220b230c240d250e230f23102311231223132314181b1c28171615400003290349483403350222231d4a484848482a50512a632223524100034200004322602261222b634848222862482864286548482228236628226724286828692422700048482471004848361c0037001a0031183119311b311d311e311f312024221e312131223123312431253126312731283129312a312b312c312d312e312f44782522531422542b2355220823564c4d4b0222382123391c0081e80780046a6f686e2281d00f24231f880003420001892223902291922394239593a0a1a2a3a4a5a6a7a8a9aaabacadae23af3a00003b003c003d8164",
	5: "052004010002b7a60c26050242420c68656c6c6f20776f726c6421070123456789abcd208dae2087fbba51304eb02b91f656948397a7946390e8cb70fc9ea4d95f92251d047465737400320032013202320380021234292929292b0431003101310231043105310731083109310a310b310c310d310e310f3111311231133114311533000033000133000233000433000533000733000833000933000a33000b33000c33000d33000e33000f3300113300123300133300143300152d2e01022581f8acd19181cf959a1281f8acd19181cf951a81f8acd19181cf1581f8acd191810f082209240a220b230c240d250e230f23102311231223132314181b1c28171615400003290349483403350222231d4a484848482b50512a632223524100034200004322602261222704634848222862482864286548482228246628226723286828692322700048482371004848361c0037001a0031183119311b311d311e311f312023221e312131223123312431253126312731283129312a312b312c312d312e312f447825225314225427042455220824564c4d4b0222382124391c0081e80780046a6f686e2281d00f23241f880003420001892224902291922494249593a0a1a2a3a4a5a6a7a8a9aaabacadae24af3a00003b003c003d816472064e014f012a57000823810858235b235a2359b03139330039b1b200b322c01a23c1001a2323c21a23c3233e233f8120af06002a494905002a49490700b53a03",
	6: "06" + v6Compiled,
	7: "07" + v7Compiled,
}

func pseudoOp(opcode string) bool {
	// We don't test every combination of
	// intcblock,bytecblock,intc*,bytec*,arg* here.  Not all of
	// these are truly pseudops, but it seems a good name.
	return strings.HasPrefix(opcode, "int") ||
		strings.HasPrefix(opcode, "byte") ||
		strings.HasPrefix(opcode, "arg")
}

// Check that assembly output is stable across time.
func TestAssemble(t *testing.T) {
	partitiontest.PartitionTest(t)

	// UPDATE PROCEDURE:
	// Run test. It should pass. If test is not passing, do not change this test, fix the assembler first.
	// Extend this test program text. Append instructions to the end so that the program byte hex is visually similar and also simply extended by some new bytes,
	// and so that version-dependent tests pass.
	// Copy hex string from failing test output into source.
	// Run test. It should pass.
	//
	// This doesn't have to be a sensible program to run, it just has to compile.

	t.Parallel()
	require.Equal(t, LogicVersion, len(nonsense))
	for v := uint64(2); v <= AssemblerMaxVersion; v++ {
		t.Run(fmt.Sprintf("v=%d", v), func(t *testing.T) {
			for _, spec := range OpSpecs {
				// Make sure our nonsense covers the ops
				if !strings.Contains(nonsense[v], spec.Name) &&
					!pseudoOp(spec.Name) && spec.Version <= v {
					t.Errorf("v%d nonsense test should contain op %v", v, spec.Name)
				}
			}

			ops := testProg(t, nonsense[v], v)
			// check that compilation is stable over
			// time. we must assemble to the same bytes
			// this month that we did last month.
			expectedBytes, _ := hex.DecodeString(compiled[v])
			// the hex is for convenience if the program has been changed. the
			// hex string can be copy pasted back in as a new expected result.
			require.Equal(t, expectedBytes, ops.Program, hex.EncodeToString(ops.Program))
		})
	}
}

var experiments = []uint64{fidoVersion, pairingVersion}

// TestExperimental forces a conscious choice to promote "experimental" opcode
// groups. This will fail when we increment vFuture's LogicSigVersion. If we had
// intended to release the opcodes, they should have been removed from
// `experiments`.
func TestExperimental(t *testing.T) {
	futureV := config.Consensus[protocol.ConsensusFuture].LogicSigVersion
	for _, v := range experiments {
		require.Equal(t, futureV, v)
	}
}

func TestAssembleAlias(t *testing.T) {
	partitiontest.PartitionTest(t)

	t.Parallel()
	source1 := `txn Accounts 0  // alias to txna
pop
gtxn 0 ApplicationArgs 0 // alias to gtxna
pop
`
	ops1 := testProg(t, source1, AssemblerMaxVersion)
	ops2 := testProg(t, strings.Replace(source1, "txn", "txna", -1), AssemblerMaxVersion)

	require.Equal(t, ops1.Program, ops2.Program)
}

type Expect struct {
	l int
	s string
}

func testMatch(t testing.TB, actual, expected string) (ok bool) {
	defer func() {
		if !ok {
			t.Logf("'%s' does not match '%s'", actual, expected)
		}
	}()
	t.Helper()
	if strings.HasPrefix(expected, "...") && strings.HasSuffix(expected, "...") {
		return strings.Contains(actual, expected[3:len(expected)-3])
	} else if strings.HasPrefix(expected, "...") {
		return strings.Contains(actual+"^", expected[3:]+"^")
	} else if strings.HasSuffix(expected, "...") {
		return strings.Contains("^"+actual, "^"+expected[:len(expected)-3])
	} else {
		return expected == actual
	}
}

func assemblyTrace(text string, ver uint64) string {
	ops := newOpStream(ver)
	ops.Trace = &strings.Builder{}
	ops.assemble(text)
	return ops.Trace.String()
}

func testProg(t testing.TB, source string, ver uint64, expected ...Expect) *OpStream {
	t.Helper()
	program := strings.ReplaceAll(source, ";", "\n")
	ops, err := AssembleStringWithVersion(program, ver)
	if len(expected) == 0 {
		if len(ops.Errors) > 0 || err != nil || ops == nil || ops.Program == nil {
			t.Log(assemblyTrace(program, ver))
		}
		require.Empty(t, ops.Errors)
		require.NoError(t, err)
		require.NotNil(t, ops)
		require.NotNil(t, ops.Program)
		// It should always be possible to Disassemble
		dis, err := Disassemble(ops.Program)
		require.NoError(t, err, program)
		// And, while the disassembly may not match input
		// exactly, the assembly of the disassembly should
		// give the same bytecode
		ops2, err := AssembleStringWithVersion(notrack(dis), ver)
		if len(ops2.Errors) > 0 || err != nil || ops2 == nil || ops2.Program == nil {
			t.Log(program)
			t.Log(dis)
		}
		require.Empty(t, ops2.Errors)
		require.NoError(t, err)
		require.Equal(t, ops.Program, ops2.Program)
	} else {
		if err == nil {
			t.Log(program)
		}
		require.Error(t, err)
		errors := ops.Errors
		for _, exp := range expected {
			if exp.l == 0 {
				// line 0 means: "must match some line"
				require.Len(t, expected, 1)
				fail := true
				for _, err := range errors {
					msg := err.Unwrap().Error()
					if testMatch(t, msg, exp.s) {
						fail = false
					}
				}
				if fail {
					t.Log(assemblyTrace(program, ver))
					t.FailNow()
				}
			} else {
				var found *lineError
				for _, err := range errors {
					if err.Line == exp.l {
						found = &err
						break
					}
				}
				if found == nil {
					t.Log(fmt.Sprintf("Errors: %v", errors))
				}
				require.NotNil(t, found, "Error %s was not found on line %d", exp.s, exp.l)
				msg := found.Unwrap().Error()
				if !testMatch(t, msg, exp.s) {
					t.Log(assemblyTrace(program, ver))
					t.FailNow()
				}
			}
		}
		require.Nil(t, ops.Program)
	}
	return ops
}

func testLine(t *testing.T, line string, ver uint64, expected string) {
	t.Helper()
	// By embedding the source line between two other lines, the
	// test for the correct line number in the error is more
	// meaningful.
	source := "int 1\n" + line + "\nint 1\n"
	if expected == "" {
		testProg(t, source, ver)
		return
	}
	testProg(t, source, ver, Expect{2, expected})
}

func TestAssembleTxna(t *testing.T) {
	partitiontest.PartitionTest(t)
	t.Parallel()

	testLine(t, "txna Accounts 256", AssemblerMaxVersion, "txna i beyond 255: 256")
	testLine(t, "txna ApplicationArgs 256", AssemblerMaxVersion, "txna i beyond 255: 256")
	testLine(t, "txna Sender 256", AssemblerMaxVersion, "txna unknown field: \"Sender\"")
	testLine(t, "gtxna 0 Accounts 256", AssemblerMaxVersion, "gtxna i beyond 255: 256")
	testLine(t, "gtxna 0 ApplicationArgs 256", AssemblerMaxVersion, "gtxna i beyond 255: 256")
	testLine(t, "gtxna 256 Accounts 0", AssemblerMaxVersion, "gtxna t beyond 255: 256")
	testLine(t, "gtxna 0 Sender 256", AssemblerMaxVersion, "gtxna unknown field: \"Sender\"")
	testLine(t, "txn Accounts 0", 1, "txn expects 1 immediate argument")
	testLine(t, "txn Accounts 0 1", 2, "txn expects 1 or 2 immediate arguments")
	testLine(t, "txna Accounts 0 1", AssemblerMaxVersion, "txna expects 2 immediate arguments")
	testLine(t, "txnas Accounts 1", AssemblerMaxVersion, "txnas expects 1 immediate argument")
	testLine(t, "txna Accounts a", AssemblerMaxVersion, "txna unable to parse...")
	testLine(t, "gtxn 0 Sender 0", 1, "gtxn expects 2 immediate arguments")
	testLine(t, "gtxn 0 Sender 1 2", 2, "gtxn expects 2 or 3 immediate arguments")
	testLine(t, "gtxna 0 Accounts 1 2", AssemblerMaxVersion, "gtxna expects 3 immediate arguments")
	testLine(t, "gtxna a Accounts 0", AssemblerMaxVersion, "gtxna unable to parse...")
	testLine(t, "gtxna 0 Accounts a", AssemblerMaxVersion, "gtxna unable to parse...")
	testLine(t, "gtxnas Accounts 1 2", AssemblerMaxVersion, "gtxnas expects 2 immediate arguments")
	testLine(t, "txn ABC", 2, "txn unknown field: \"ABC\"")
	testLine(t, "gtxn 0 ABC", 2, "gtxn unknown field: \"ABC\"")
	testLine(t, "gtxn a ABC", 2, "gtxn unable to parse...")
	testLine(t, "txn Accounts", 1, "txn unknown field: \"Accounts\"")
	testLine(t, "txn Accounts", AssemblerMaxVersion, "txn unknown field: \"Accounts\"")
	testLine(t, "txn Accounts 0", AssemblerMaxVersion, "")
	testLine(t, "gtxn 0 Accounts", AssemblerMaxVersion, "gtxn unknown field: \"Accounts\"...")
	testLine(t, "gtxn 0 Accounts", 1, "gtxn unknown field: \"Accounts\"")
	testLine(t, "gtxn 0 Accounts 1", AssemblerMaxVersion, "")
}

func TestAssembleGlobal(t *testing.T) {
	partitiontest.PartitionTest(t)
	t.Parallel()

	testLine(t, "global", AssemblerMaxVersion, "global expects 1 immediate argument")
	testLine(t, "global a", AssemblerMaxVersion, "global unknown field: \"a\"")
	testProg(t, "global MinTxnFee; int 2; +", AssemblerMaxVersion)
	testProg(t, "global ZeroAddress; byte 0x12; concat; len", AssemblerMaxVersion)
	testProg(t, "global MinTxnFee; byte 0x12; concat", AssemblerMaxVersion,
		Expect{3, "concat arg 0 wanted type []byte..."})
	testProg(t, "int 2; global ZeroAddress; +", AssemblerMaxVersion,
		Expect{3, "+ arg 1 wanted type uint64..."})
}

func TestAssembleDefault(t *testing.T) {
	partitiontest.PartitionTest(t)
	t.Parallel()

	source := `byte 0x1122334455
int 1
+
// comment
`
	testProg(t, source, AssemblerMaxVersion, Expect{3, "+ arg 0 wanted type uint64 got []byte"})
}

// mutateProgVersion replaces version (first two symbols) in hex-encoded program
func mutateProgVersion(version uint64, prog string) string {
	return fmt.Sprintf("%02x%s", version, prog[2:])
}

func TestOpUint(t *testing.T) {
	partitiontest.PartitionTest(t)
	t.Parallel()

	for v := uint64(1); v <= AssemblerMaxVersion; v++ {
		t.Run(fmt.Sprintf("v=%d", v), func(t *testing.T) {
			ops := newOpStream(v)
			ops.Uint(0xcafebabe)
			prog := ops.prependCBlocks()
			require.NotNil(t, prog)
			s := hex.EncodeToString(prog)
			expected := mutateProgVersion(v, "012001bef5fad70c22")
			require.Equal(t, expected, s)
		})
	}
}

func TestOpUint64(t *testing.T) {
	partitiontest.PartitionTest(t)
	t.Parallel()

	for v := uint64(1); v <= AssemblerMaxVersion; v++ {
		t.Run(fmt.Sprintf("v=%d", v), func(t *testing.T) {
			t.Parallel()
			ops := newOpStream(v)
			ops.Uint(0xcafebabecafebabe)
			prog := ops.prependCBlocks()
			require.NotNil(t, prog)
			s := hex.EncodeToString(prog)
			require.Equal(t, mutateProgVersion(v, "012001bef5fad7ecd7aeffca0122"), s)
		})
	}
}

func TestOpBytes(t *testing.T) {
	partitiontest.PartitionTest(t)
	t.Parallel()

	for v := uint64(1); v <= AssemblerMaxVersion; v++ {
		t.Run(fmt.Sprintf("v=%d", v), func(t *testing.T) {
			ops := newOpStream(v)
			ops.ByteLiteral([]byte("abcdef"))
			prog := ops.prependCBlocks()
			require.NotNil(t, prog)
			s := hex.EncodeToString(prog)
			require.Equal(t, mutateProgVersion(v, "0126010661626364656628"), s)
		})
	}
}

func TestAssembleInt(t *testing.T) {
	partitiontest.PartitionTest(t)
	t.Parallel()

	expectedDefaultConsts := "012001bef5fad70c22"
	expectedOptimizedConsts := "0181bef5fad70c"

	for v := uint64(1); v <= AssemblerMaxVersion; v++ {
		t.Run(fmt.Sprintf("v=%d", v), func(t *testing.T) {
			expected := expectedDefaultConsts
			if v >= optimizeConstantsEnabledVersion {
				expected = expectedOptimizedConsts
			}

			text := "int 0xcafebabe"
			ops := testProg(t, text, v)
			s := hex.EncodeToString(ops.Program)
			require.Equal(t, mutateProgVersion(v, expected), s)
		})
	}
}

/*
test values generated in Python
python3
import base64
raw='abcdef'
base64.b64encode(raw.encode())
base64.b32encode(raw.encode())
base64.b16encode(raw.encode())
*/

func TestAssembleBytes(t *testing.T) {
	partitiontest.PartitionTest(t)
	t.Parallel()

	variations := []string{
		"byte b32 MFRGGZDFMY",
		"byte base32 MFRGGZDFMY",
		"byte base32  MFRGGZDFMY",
		"byte base32(MFRGGZDFMY)",
		"byte b32(MFRGGZDFMY)",
		"byte b32 MFRGGZDFMY======",
		"byte base32 MFRGGZDFMY======",
		"byte base32(MFRGGZDFMY======)",
		"byte b32(MFRGGZDFMY======)",
		"byte b64 YWJjZGVm",
		"byte base64 YWJjZGVm",
		"byte b64(YWJjZGVm)",
		"byte base64(YWJjZGVm)",
		"byte 0x616263646566",
		`byte "\x61\x62\x63\x64\x65\x66"`,
		`byte "abcdef"`,
	}

	expectedDefaultConsts := "0126010661626364656628"
	expectedOptimizedConsts := "018006616263646566"

	bad := [][]string{
		{"byte", "...needs byte literal argument"},
		{`byte "john" "doe"`, "...with extraneous argument"},
	}

	for v := uint64(1); v <= AssemblerMaxVersion; v++ {
		t.Run(fmt.Sprintf("v=%d", v), func(t *testing.T) {
			expected := expectedDefaultConsts
			if v >= optimizeConstantsEnabledVersion {
				expected = expectedOptimizedConsts
			}

			for _, vi := range variations {
				ops := testProg(t, vi, v)
				s := hex.EncodeToString(ops.Program)
				require.Equal(t, mutateProgVersion(v, expected), s)
				// pushbytes should take the same input
				if v >= 3 {
					testProg(t, strings.Replace(vi, "byte", "pushbytes", 1), v)
				}
			}

			for _, b := range bad {
				testProg(t, b[0], v, Expect{1, b[1]})
				// pushbytes should produce the same errors
				if v >= 3 {
					testProg(t, strings.Replace(b[0], "byte", "pushbytes", 1), v, Expect{1, b[1]})
				}
			}
		})
	}
}

func TestAssembleBytesString(t *testing.T) {
	partitiontest.PartitionTest(t)
	t.Parallel()

	for v := uint64(1); v <= AssemblerMaxVersion; v++ {
		t.Run(fmt.Sprintf("v=%d", v), func(t *testing.T) {
			testLine(t, `byte "foo bar"`, v, "")
			testLine(t, `byte "foo bar // not a comment"`, v, "")
		})
	}
}

func TestAssembleOptimizedConstants(t *testing.T) {
	partitiontest.PartitionTest(t)
	t.Parallel()

	t.Run("Bytes", func(t *testing.T) {
		t.Parallel()

		program := `
byte 0x0102
byte base64(AQI=) // 0x0102
byte base32(AEBA====) // 0x0102
byte "test"
byte base32(ORSXG5A=) // "test"
addr WSJHNPJ6YCLX5K4GUMQ4ISPK3ABMS3AL3F6CSVQTCUI5F4I65PWEMCWT3M
byte 0x0103
byte base64(AQM=) // 0x0103
byte base32(AEBQ====) // 0x0103
`
		// 0x0102 and 0x0103 are tied for most frequent bytes, but 0x0102 should win because it appears first
		expected := `
bytecblock 0x0102 0x0103 0x74657374
bytec_0 // 0x0102
bytec_0 // 0x0102
bytec_0 // 0x0102
bytec_2 // "test"
bytec_2 // "test"
pushbytes 0xb49276bd3ec0977eab86a321c449ead802c96c0bd97c2956131511d2f11eebec // addr WSJHNPJ6YCLX5K4GUMQ4ISPK3ABMS3AL3F6CSVQTCUI5F4I65PWEMCWT3M
bytec_1 // 0x0103
bytec_1 // 0x0103
bytec_1 // 0x0103
`
		for v := uint64(optimizeConstantsEnabledVersion); v <= AssemblerMaxVersion; v++ {
			t.Run(fmt.Sprintf("v=%d", v), func(t *testing.T) {
				expectedOps := testProg(t, expected, v)
				expectedHex := hex.EncodeToString(expectedOps.Program)

				actualOps := testProg(t, program, v)
				actualHex := hex.EncodeToString(actualOps.Program)

				require.Equal(t, expectedHex, actualHex)
			})
		}
	})

	t.Run("Ints", func(t *testing.T) {
		t.Parallel()

		program := `
int 1
int OptIn // 1
int 2
int 3
int 4
int ClearState // 3
int 4
int 3
int 4
`
		// 3 and 4 are tied for most frequent int, but 3 should win because it appears first
		expected := `
intcblock 3 4 1
intc_2 // 1
intc_2 // 1
pushint 2
intc_0 // 3
intc_1 // 4
intc_0 // 3
intc_1 // 4
intc_0 // 3
intc_1 // 4
`
		for v := uint64(optimizeConstantsEnabledVersion); v <= AssemblerMaxVersion; v++ {
			t.Run(fmt.Sprintf("v=%d", v), func(t *testing.T) {
				expectedOps := testProg(t, expected, v)
				expectedHex := hex.EncodeToString(expectedOps.Program)

				actualOps := testProg(t, program, v)
				actualHex := hex.EncodeToString(actualOps.Program)

				require.Equal(t, expectedHex, actualHex)
			})
		}
	})

	t.Run("All", func(t *testing.T) {
		t.Parallel()

		program := `
int 1
byte 0x0102
int OptIn // 1
byte base64(AQI=) // 0x0102
int 2
byte base32(AEBA====) // 0x0102
int 3
byte "test"
int 4
byte base32(ORSXG5A=) // "test"
int ClearState // 3
addr WSJHNPJ6YCLX5K4GUMQ4ISPK3ABMS3AL3F6CSVQTCUI5F4I65PWEMCWT3M
int 4
byte 0x0103
int 3
byte base64(AQM=) // 0x0103
int 4
byte base32(AEBQ====) // 0x0103
`
		// interleaving of previous tests
		expected := `
intcblock 3 4 1
bytecblock 0x0102 0x0103 0x74657374
intc_2 // 1
bytec_0 // 0x0102
intc_2 // 1
bytec_0 // 0x0102
pushint 2
bytec_0 // 0x0102
intc_0 // 3
bytec_2 // "test"
intc_1 // 4
bytec_2 // "test"
intc_0 // 3
pushbytes 0xb49276bd3ec0977eab86a321c449ead802c96c0bd97c2956131511d2f11eebec // addr WSJHNPJ6YCLX5K4GUMQ4ISPK3ABMS3AL3F6CSVQTCUI5F4I65PWEMCWT3M
intc_1 // 4
bytec_1 // 0x0103
intc_0 // 3
bytec_1 // 0x0103
intc_1 // 4
bytec_1 // 0x0103
`
		for v := uint64(optimizeConstantsEnabledVersion); v <= AssemblerMaxVersion; v++ {
			t.Run(fmt.Sprintf("v=%d", v), func(t *testing.T) {
				expectedOps := testProg(t, expected, v)
				expectedHex := hex.EncodeToString(expectedOps.Program)

				actualOps := testProg(t, program, v)
				actualHex := hex.EncodeToString(actualOps.Program)

				require.Equal(t, expectedHex, actualHex)
			})
		}
	})

	t.Run("Back jumps", func(t *testing.T) {
		t.Parallel()

		program := `
int 1
byte 0x0102
int OptIn // 1
byte base64(AQI=) // 0x0102
int 2
byte base32(AEBA====) // 0x0102
int 3
byte "test"
target:
retsub
int 4
byte base32(ORSXG5A=) // "test"
int ClearState // 3
addr WSJHNPJ6YCLX5K4GUMQ4ISPK3ABMS3AL3F6CSVQTCUI5F4I65PWEMCWT3M
int 4
byte 0x0103
int 3
byte base64(AQM=) // 0x0103
int 4
callsub target
byte base32(AEBQ====) // 0x0103
`
		expected := `
intcblock 3 4 1
bytecblock 0x0102 0x0103 0x74657374
intc_2 // 1
bytec_0 // 0x0102
intc_2 // 1
bytec_0 // 0x0102
pushint 2
bytec_0 // 0x0102
intc_0 // 3
bytec_2 // "test"
target:
retsub
intc_1 // 4
bytec_2 // "test"
intc_0 // 3
pushbytes 0xb49276bd3ec0977eab86a321c449ead802c96c0bd97c2956131511d2f11eebec // addr WSJHNPJ6YCLX5K4GUMQ4ISPK3ABMS3AL3F6CSVQTCUI5F4I65PWEMCWT3M
intc_1 // 4
bytec_1 // 0x0103
intc_0 // 3
bytec_1 // 0x0103
intc_1 // 4
callsub target
bytec_1 // 0x0103
`
		for v := uint64(optimizeConstantsEnabledVersion); v <= AssemblerMaxVersion; v++ {
			t.Run(fmt.Sprintf("v=%d", v), func(t *testing.T) {
				expectedOps := testProg(t, expected, v)
				expectedHex := hex.EncodeToString(expectedOps.Program)

				actualOps := testProg(t, program, v)
				actualHex := hex.EncodeToString(actualOps.Program)

				require.Equal(t, expectedHex, actualHex)
			})
		}
	})
}

func TestAssembleOptimizedUint(t *testing.T) {
	partitiontest.PartitionTest(t)
	t.Parallel()

	program := `
int 1
int OptIn
int 2
int 3
int 3
int ClearState
`
	expected := "042002030123238102222222"

	for v := uint64(optimizeConstantsEnabledVersion); v <= AssemblerMaxVersion; v++ {
		t.Run(fmt.Sprintf("v=%d", v), func(t *testing.T) {
			ops := testProg(t, program, v)
			s := hex.EncodeToString(ops.Program)
			require.Equal(t, mutateProgVersion(v, expected), s)
		})
	}
}

func TestFieldsFromLine(t *testing.T) {
	partitiontest.PartitionTest(t)
	t.Parallel()

	line := "op arg"
	fields := fieldsFromLine(line)
	require.Equal(t, 2, len(fields))
	require.Equal(t, "op", fields[0])
	require.Equal(t, "arg", fields[1])

	line = "op arg // test"
	fields = fieldsFromLine(line)
	require.Equal(t, 2, len(fields))
	require.Equal(t, "op", fields[0])
	require.Equal(t, "arg", fields[1])

	line = "op base64 ABC//=="
	fields = fieldsFromLine(line)
	require.Equal(t, 3, len(fields))
	require.Equal(t, "op", fields[0])
	require.Equal(t, "base64", fields[1])
	require.Equal(t, "ABC//==", fields[2])

	line = "op base64 ABC/=="
	fields = fieldsFromLine(line)
	require.Equal(t, 3, len(fields))
	require.Equal(t, "op", fields[0])
	require.Equal(t, "base64", fields[1])
	require.Equal(t, "ABC/==", fields[2])

	line = "op base64 ABC/== /"
	fields = fieldsFromLine(line)
	require.Equal(t, 4, len(fields))
	require.Equal(t, "op", fields[0])
	require.Equal(t, "base64", fields[1])
	require.Equal(t, "ABC/==", fields[2])
	require.Equal(t, "/", fields[3])

	line = "op base64 ABC/== //"
	fields = fieldsFromLine(line)
	require.Equal(t, 3, len(fields))
	require.Equal(t, "op", fields[0])
	require.Equal(t, "base64", fields[1])
	require.Equal(t, "ABC/==", fields[2])

	line = "op base64 ABC//== //"
	fields = fieldsFromLine(line)
	require.Equal(t, 3, len(fields))
	require.Equal(t, "op", fields[0])
	require.Equal(t, "base64", fields[1])
	require.Equal(t, "ABC//==", fields[2])

	line = "op b64 ABC//== //"
	fields = fieldsFromLine(line)
	require.Equal(t, 3, len(fields))
	require.Equal(t, "op", fields[0])
	require.Equal(t, "b64", fields[1])
	require.Equal(t, "ABC//==", fields[2])

	line = "op b64(ABC//==) // comment"
	fields = fieldsFromLine(line)
	require.Equal(t, 2, len(fields))
	require.Equal(t, "op", fields[0])
	require.Equal(t, "b64(ABC//==)", fields[1])

	line = "op base64(ABC//==) // comment"
	fields = fieldsFromLine(line)
	require.Equal(t, 2, len(fields))
	require.Equal(t, "op", fields[0])
	require.Equal(t, "base64(ABC//==)", fields[1])

	line = "op b64(ABC/==) // comment"
	fields = fieldsFromLine(line)
	require.Equal(t, 2, len(fields))
	require.Equal(t, "op", fields[0])
	require.Equal(t, "b64(ABC/==)", fields[1])

	line = "op base64(ABC/==) // comment"
	fields = fieldsFromLine(line)
	require.Equal(t, 2, len(fields))
	require.Equal(t, "op", fields[0])
	require.Equal(t, "base64(ABC/==)", fields[1])

	line = "base64(ABC//==)"
	fields = fieldsFromLine(line)
	require.Equal(t, 1, len(fields))
	require.Equal(t, "base64(ABC//==)", fields[0])

	line = "b(ABC//==)"
	fields = fieldsFromLine(line)
	require.Equal(t, 1, len(fields))
	require.Equal(t, "b(ABC", fields[0])

	line = "b(ABC//==) //"
	fields = fieldsFromLine(line)
	require.Equal(t, 1, len(fields))
	require.Equal(t, "b(ABC", fields[0])

	line = "b(ABC ==) //"
	fields = fieldsFromLine(line)
	require.Equal(t, 2, len(fields))
	require.Equal(t, "b(ABC", fields[0])
	require.Equal(t, "==)", fields[1])

	line = "op base64 ABC)"
	fields = fieldsFromLine(line)
	require.Equal(t, 3, len(fields))
	require.Equal(t, "op", fields[0])
	require.Equal(t, "base64", fields[1])
	require.Equal(t, "ABC)", fields[2])

	line = "op base64 ABC) // comment"
	fields = fieldsFromLine(line)
	require.Equal(t, 3, len(fields))
	require.Equal(t, "op", fields[0])
	require.Equal(t, "base64", fields[1])
	require.Equal(t, "ABC)", fields[2])

	line = "op base64 ABC//) // comment"
	fields = fieldsFromLine(line)
	require.Equal(t, 3, len(fields))
	require.Equal(t, "op", fields[0])
	require.Equal(t, "base64", fields[1])
	require.Equal(t, "ABC//)", fields[2])

	line = `op "test"`
	fields = fieldsFromLine(line)
	require.Equal(t, 2, len(fields))
	require.Equal(t, "op", fields[0])
	require.Equal(t, `"test"`, fields[1])

	line = `op "test1 test2"`
	fields = fieldsFromLine(line)
	require.Equal(t, 2, len(fields))
	require.Equal(t, "op", fields[0])
	require.Equal(t, `"test1 test2"`, fields[1])

	line = `op "test1 test2" // comment`
	fields = fieldsFromLine(line)
	require.Equal(t, 2, len(fields))
	require.Equal(t, "op", fields[0])
	require.Equal(t, `"test1 test2"`, fields[1])

	line = `op "test1 test2 // not a comment"`
	fields = fieldsFromLine(line)
	require.Equal(t, 2, len(fields))
	require.Equal(t, "op", fields[0])
	require.Equal(t, `"test1 test2 // not a comment"`, fields[1])

	line = `op "test1 test2 // not a comment" // comment`
	fields = fieldsFromLine(line)
	require.Equal(t, 2, len(fields))
	require.Equal(t, "op", fields[0])
	require.Equal(t, `"test1 test2 // not a comment"`, fields[1])

	line = `op "test1 test2 // not a comment" // comment`
	fields = fieldsFromLine(line)
	require.Equal(t, 2, len(fields))
	require.Equal(t, "op", fields[0])
	require.Equal(t, `"test1 test2 // not a comment"`, fields[1])

	line = `op "test1 test2" //`
	fields = fieldsFromLine(line)
	require.Equal(t, 2, len(fields))
	require.Equal(t, "op", fields[0])
	require.Equal(t, `"test1 test2"`, fields[1])

	line = `op "test1 test2"//`
	fields = fieldsFromLine(line)
	require.Equal(t, 2, len(fields))
	require.Equal(t, "op", fields[0])
	require.Equal(t, `"test1 test2"`, fields[1])

	line = `op "test1 test2` // non-terminated string literal
	fields = fieldsFromLine(line)
	require.Equal(t, 2, len(fields))
	require.Equal(t, "op", fields[0])
	require.Equal(t, `"test1 test2`, fields[1])

	line = `op "test1 test2\"` // non-terminated string literal
	fields = fieldsFromLine(line)
	require.Equal(t, 2, len(fields))
	require.Equal(t, "op", fields[0])
	require.Equal(t, `"test1 test2\"`, fields[1])

	line = `op \"test1 test2\"` // not a string literal
	fields = fieldsFromLine(line)
	require.Equal(t, 3, len(fields))
	require.Equal(t, "op", fields[0])
	require.Equal(t, `\"test1`, fields[1])
	require.Equal(t, `test2\"`, fields[2])

	line = `"test1 test2"`
	fields = fieldsFromLine(line)
	require.Equal(t, 1, len(fields))
	require.Equal(t, `"test1 test2"`, fields[0])

	line = `\"test1 test2"`
	fields = fieldsFromLine(line)
	require.Equal(t, 2, len(fields))
	require.Equal(t, `\"test1`, fields[0])
	require.Equal(t, `test2"`, fields[1])

	line = `"" // test`
	fields = fieldsFromLine(line)
	require.Equal(t, 1, len(fields))
	require.Equal(t, `""`, fields[0])
}

func TestAssembleRejectNegJump(t *testing.T) {
	partitiontest.PartitionTest(t)
	t.Parallel()

	source := `wat:
int 1
bnz wat
int 2`
	for v := uint64(1); v < backBranchEnabledVersion; v++ {
		t.Run(fmt.Sprintf("v=%d", v), func(t *testing.T) {
			testProg(t, source, v, Expect{3, "label \"wat\" is a back reference..."})
		})
	}
	for v := uint64(backBranchEnabledVersion); v <= AssemblerMaxVersion; v++ {
		t.Run(fmt.Sprintf("v=%d", v), func(t *testing.T) {
			testProg(t, source, v)
		})
	}
}

func TestAssembleBase64(t *testing.T) {
	partitiontest.PartitionTest(t)
	t.Parallel()

	text := `byte base64 //GWRM+yy3BCavBDXO/FYTNZ6o2Jai5edsMCBdDEz+0=
byte base64 avGWRM+yy3BCavBDXO/FYTNZ6o2Jai5edsMCBdDEz//=
//
//text
==
int 1 //sometext
&& //somemoretext
int 1
==
byte b64 //GWRM+yy3BCavBDXO/FYTNZ6o2Jai5edsMCBdDEz+8=
byte b64 avGWRM+yy3BCavBDXO/FYTNZ6o2Jai5edsMCBdDEz//=
==
||`

	expectedDefaultConsts := "01200101260320fff19644cfb2cb70426af0435cefc5613359ea8d896a2e5e76c30205d0c4cfed206af19644cfb2cb70426af0435cefc5613359ea8d896a2e5e76c30205d0c4cfff20fff19644cfb2cb70426af0435cefc5613359ea8d896a2e5e76c30205d0c4cfef282912221022122a291211"
	expectedOptimizedConsts := "012001012601206af19644cfb2cb70426af0435cefc5613359ea8d896a2e5e76c30205d0c4cfff8020fff19644cfb2cb70426af0435cefc5613359ea8d896a2e5e76c30205d0c4cfed2812221022128020fff19644cfb2cb70426af0435cefc5613359ea8d896a2e5e76c30205d0c4cfef281211"

	for v := uint64(1); v <= AssemblerMaxVersion; v++ {
		t.Run(fmt.Sprintf("v=%d", v), func(t *testing.T) {
			expected := expectedDefaultConsts
			if v >= optimizeConstantsEnabledVersion {
				expected = expectedOptimizedConsts
			}

			ops := testProg(t, text, v)
			s := hex.EncodeToString(ops.Program)
			require.Equal(t, mutateProgVersion(v, expected), s)
		})
	}
}

func TestAssembleRejectUnkLabel(t *testing.T) {
	partitiontest.PartitionTest(t)
	t.Parallel()

	source := `int 1
bnz nowhere
int 2`
	for v := uint64(1); v <= AssemblerMaxVersion; v++ {
		t.Run(fmt.Sprintf("v=%d", v), func(t *testing.T) {
			testProg(t, source, v, Expect{2, "reference to undefined label \"nowhere\""})
		})
	}
}

func TestAssembleJumpToTheEnd(t *testing.T) {
	partitiontest.PartitionTest(t)
	t.Parallel()

	source := `intcblock 1
intc 0
intc 0
bnz done
done:`
	ops := testProg(t, source, AssemblerMaxVersion)
	require.Equal(t, 9, len(ops.Program))
	expectedProgBytes := []byte("\x01\x20\x01\x01\x22\x22\x40\x00\x00")
	expectedProgBytes[0] = byte(AssemblerMaxVersion)
	require.Equal(t, expectedProgBytes, ops.Program)
}

func TestMultipleErrors(t *testing.T) {
	partitiontest.PartitionTest(t)
	t.Parallel()

	source := `int 1
bnz nowhere
// comment
txn XYZ
int 2`
	for v := uint64(1); v <= AssemblerMaxVersion; v++ {
		t.Run(fmt.Sprintf("v=%d", v), func(t *testing.T) {
			testProg(t, source, v,
				Expect{2, "reference to undefined label \"nowhere\""},
				Expect{4, "txn unknown field: \"XYZ\""})
		})
	}
}

func TestAssembleDisassemble(t *testing.T) {
	partitiontest.PartitionTest(t)
	t.Parallel()

	// Specifically constructed program text that should be recreated by Disassemble()
	text := fmt.Sprintf(`#pragma version %d
intcblock 0 1 2 3 4 5
bytecblock 0xcafed00d 0x1337 0x68656c6c6f 0xdeadbeef 0x70077007 0x0102030405060708091011121314151617181920212223242526272829303132
bytec_2 // "hello"
pop
bytec 5 // addr AEBAGBAFAYDQQCIQCEJBGFAVCYLRQGJAEERCGJBFEYTSQKJQGEZHVJ5ZZY
pop
intc_1 // 1
intc_0 // 0
+
intc 4 // 4
*
bytec_1 // 0x1337
bytec_0 // 0xcafed00d
==
bytec 4 // 0x70077007
len
+
arg_0
len
arg 5
len
+
bnz label1
global MinTxnFee
global MinBalance
global MaxTxnLife
global ZeroAddress
global GroupSize
global LogicSigVersion
global Round
global LatestTimestamp
global CurrentApplicationID
global CreatorAddress
global GroupID
global OpcodeBudget
global CallerApplicationID
global CallerApplicationAddress
txn Sender
txn Fee
bnz label1
txn FirstValid
txn LastValid
txn Note
txn Receiver
txn Amount
label1:
txn CloseRemainderTo
txn VotePK
txn SelectionPK
txn StateProofPK
txn VoteFirst
txn VoteLast
txn FirstValidTime
txn Lease
txn VoteKeyDilution
txn Type
txn TypeEnum
txn XferAsset
txn AssetAmount
txn AssetSender
txn AssetReceiver
txn AssetCloseTo
txn GroupIndex
txn TxID
txn ApplicationID
txn OnCompletion
txna ApplicationArgs 0
txn NumAppArgs
txna Accounts 0
txn NumAccounts
txn ApprovalProgram
txn ClearStateProgram
txn RekeyTo
txn ConfigAsset
txn ConfigAssetTotal
txn ConfigAssetDecimals
txn ConfigAssetDefaultFrozen
txn ConfigAssetUnitName
txn ConfigAssetName
txn ConfigAssetURL
txn ConfigAssetMetadataHash
txn ConfigAssetManager
txn ConfigAssetReserve
txn ConfigAssetFreeze
txn ConfigAssetClawback
txn FreezeAsset
txn FreezeAssetAccount
txn FreezeAssetFrozen
txna Assets 0
txn NumAssets
txna Applications 0
txn NumApplications
txn GlobalNumUint
txn GlobalNumByteSlice
txn LocalNumUint
txn LocalNumByteSlice
gtxn 12 Fee
txn ExtraProgramPages
txn Nonparticipation
global CurrentApplicationAddress
itxna Logs 1
itxn NumLogs
itxn CreatedAssetID
itxn CreatedApplicationID
itxn LastLog
txn NumApprovalProgramPages
txna ApprovalProgramPages 0
txn NumClearStateProgramPages
txna ClearStateProgramPages 0
`, AssemblerMaxVersion)
	for _, globalField := range GlobalFieldNames {
		if !strings.Contains(text, globalField) {
			t.Errorf("TestAssembleDisassemble missing field global %v", globalField)
		}
	}
	for _, txnField := range TxnFieldNames {
		if !strings.Contains(text, txnField) {
			t.Errorf("TestAssembleDisassemble missing field txn %v", txnField)
		}
	}
	ops := testProg(t, text, AssemblerMaxVersion)
	t2, err := Disassemble(ops.Program)
	require.Equal(t, text, t2)
	require.NoError(t, err)
}

func TestAssembleDisassembleCycle(t *testing.T) {
	partitiontest.PartitionTest(t)
	t.Parallel()

	// Test that disassembly re-assembles to the same program bytes.
	// Disassembly won't necessarily perfectly recreate the source text, but assembling the result of Disassemble() should be the same program bytes.
	// This confirms that each program compiles to the same bytes
	// (except the leading version indicator), when compiled under
	// original version, unspecified version (so it should pick up
	// the pragma) and current version with pragma removed. That
	// doesn't *have* to be true, as we can introduce
	// optimizations in later versions that change the bytecode
	// emitted. But currently it is, so we test it for now to
	// catch any suprises.
	require.Equal(t, LogicVersion, len(nonsense))
	for v, source := range nonsense {
		t.Run(fmt.Sprintf("v=%d", v), func(t *testing.T) {
			ops := testProg(t, source, v)
			t2, err := Disassemble(ops.Program)
			require.NoError(t, err)
			none := testProg(t, notrack(t2), assemblerNoVersion)
			require.Equal(t, ops.Program[1:], none.Program[1:])
			t3 := "// " + t2 // This comments out the #pragma version
			current := testProg(t, notrack(t3), AssemblerMaxVersion)
			require.Equal(t, ops.Program[1:], current.Program[1:])
		})
	}
}

func TestConstantDisassembly(t *testing.T) {
	partitiontest.PartitionTest(t)
	t.Parallel()

	ops := testProg(t, "int 47", AssemblerMaxVersion)
	out, err := Disassemble(ops.Program)
	require.NoError(t, err)
	require.Contains(t, out, "pushint 47")

	ops = testProg(t, "byte \"john\"", AssemblerMaxVersion)
	out, err = Disassemble(ops.Program)
	require.NoError(t, err)
	require.Contains(t, out, "pushbytes 0x6a6f686e // \"john\"")

	ops = testProg(t, "byte \"!&~\"", AssemblerMaxVersion)
	out, err = Disassemble(ops.Program)
	require.NoError(t, err)
	require.Contains(t, out, "pushbytes 0x21267e // \"!&~\"")

	ops = testProg(t, "byte 0x010720", AssemblerMaxVersion)
	out, err = Disassemble(ops.Program)
	require.NoError(t, err)
	require.Contains(t, out, "pushbytes 0x010720 // 0x010720")

	ops = testProg(t, "addr AAAAAAAAAAAAAAAAAAAAAAAAAAAAAAAAAAAAAAAAAAAAAAAAAAAAY5HFKQ", AssemblerMaxVersion)
	out, err = Disassemble(ops.Program)
	require.NoError(t, err)
	require.Contains(t, out, "pushbytes 0x0000000000000000000000000000000000000000000000000000000000000000 // addr AAAAAAAAAAAAAAAAAAAAAAAAAAAAAAAAAAAAAAAAAAAAAAAAAAAAY5HFKQ")

}

func TestConstantArgs(t *testing.T) {
	partitiontest.PartitionTest(t)
	t.Parallel()

	for v := uint64(1); v <= AssemblerMaxVersion; v++ {
		testProg(t, "int", v, Expect{1, "int needs one immediate argument, was given 0"})
		testProg(t, "int 1 2", v, Expect{1, "int needs one immediate argument, was given 2"})
		testProg(t, "intc", v, Expect{1, "intc needs one immediate argument, was given 0"})
		testProg(t, "intc hi bye", v, Expect{1, "intc needs one immediate argument, was given 2"})
		testProg(t, "byte", v, Expect{1, "byte needs byte literal argument"})
		testProg(t, "bytec", v, Expect{1, "bytec needs one immediate argument, was given 0"})
		testProg(t, "bytec 1 x", v, Expect{1, "bytec needs one immediate argument, was given 2"})
		testProg(t, "addr", v, Expect{1, "addr needs one immediate argument, was given 0"})
		testProg(t, "addr x y", v, Expect{1, "addr needs one immediate argument, was given 2"})
	}
	for v := uint64(3); v <= AssemblerMaxVersion; v++ {
		testProg(t, "pushint", v, Expect{1, "pushint needs one immediate argument, was given 0"})
		testProg(t, "pushint 3 4", v, Expect{1, "pushint needs one immediate argument, was given 2"})
		testProg(t, "pushbytes", v, Expect{1, "pushbytes needs byte literal argument"})
	}
}

func TestBranchArgs(t *testing.T) {
	partitiontest.PartitionTest(t)
	t.Parallel()

	for v := uint64(2); v <= AssemblerMaxVersion; v++ {
		testProg(t, "b", v, Expect{1, "b needs a single label argument"})
		testProg(t, "b lab1 lab2", v, Expect{1, "b needs a single label argument"})
		testProg(t, "int 1; bz", v, Expect{2, "bz needs a single label argument"})
		testProg(t, "int 1; bz a b", v, Expect{2, "bz needs a single label argument"})
		testProg(t, "int 1; bnz", v, Expect{2, "bnz needs a single label argument"})
		testProg(t, "int 1; bnz c d", v, Expect{2, "bnz needs a single label argument"})
	}

	for v := uint64(4); v <= AssemblerMaxVersion; v++ {
		testProg(t, "callsub", v, Expect{1, "callsub needs a single label argument"})
		testProg(t, "callsub one two", v, Expect{1, "callsub needs a single label argument"})
	}
}

func TestAssembleDisassembleErrors(t *testing.T) {
	partitiontest.PartitionTest(t)
	t.Parallel()

	source := `txn Sender`
	ops, err := AssembleStringWithVersion(source, AssemblerMaxVersion)
	require.NoError(t, err)
	ops.Program[2] = 0x50 // txn field
	_, err = Disassemble(ops.Program)
	require.Error(t, err)
	require.Contains(t, err.Error(), "invalid immediate f for txn")

	source = `txna Accounts 0`
	ops, err = AssembleStringWithVersion(source, AssemblerMaxVersion)
	require.NoError(t, err)
	ops.Program[2] = 0x50 // txn field
	_, err = Disassemble(ops.Program)
	require.Error(t, err)
	require.Contains(t, err.Error(), "invalid immediate f for txna")

	source = `gtxn 0 Sender`
	ops, err = AssembleStringWithVersion(source, AssemblerMaxVersion)
	require.NoError(t, err)
	ops.Program[3] = 0x50 // txn field
	_, err = Disassemble(ops.Program)
	require.Error(t, err)
	require.Contains(t, err.Error(), "invalid immediate f for gtxn")

	source = `gtxna 0 Accounts 0`
	ops, err = AssembleStringWithVersion(source, AssemblerMaxVersion)
	require.NoError(t, err)
	ops.Program[3] = 0x50 // txn field
	_, err = Disassemble(ops.Program)
	require.Error(t, err)
	require.Contains(t, err.Error(), "invalid immediate f for gtxna")

	source = `global MinTxnFee`
	ops, err = AssembleStringWithVersion(source, AssemblerMaxVersion)
	require.NoError(t, err)
	ops.Program[2] = 0x50 // txn field
	_, err = Disassemble(ops.Program)
	require.Error(t, err)
	require.Contains(t, err.Error(), "invalid immediate f for global")

	ops.Program[0] = 0x11 // version
	out, err := Disassemble(ops.Program)
	require.NoError(t, err)
	require.Contains(t, out, "unsupported version")

	ops.Program[0] = 0x01 // version
	ops.Program[1] = 0xFF // first opcode
	_, err = Disassemble(ops.Program)
	require.Error(t, err)
	require.Contains(t, err.Error(), "invalid opcode")

	source = "int 0\nint 0\nasset_holding_get AssetFrozen"
	ops, err = AssembleStringWithVersion(source, AssemblerMaxVersion)
	require.NoError(t, err)
	ops.Program[7] = 0x50 // holding field
	_, err = Disassemble(ops.Program)
	require.Error(t, err)
	require.Contains(t, err.Error(), "invalid immediate f for asset_holding_get")

	source = "int 0\nasset_params_get AssetTotal"
	ops, err = AssembleStringWithVersion(source, AssemblerMaxVersion)
	require.NoError(t, err)
	ops.Program[4] = 0x50 // params field
	_, err = Disassemble(ops.Program)
	require.Error(t, err)
	require.Contains(t, err.Error(), "invalid immediate f for asset_params_get")

	source = "int 0\nasset_params_get AssetTotal"
	ops, err = AssembleStringWithVersion(source, AssemblerMaxVersion)
	require.NoError(t, err)
	_, err = Disassemble(ops.Program)
	require.NoError(t, err)
	ops.Program = ops.Program[0 : len(ops.Program)-1]
	_, err = Disassemble(ops.Program)
	require.Error(t, err)
	require.Contains(t, err.Error(), "program end while reading immediate f for asset_params_get")

	source = "gtxna 0 Accounts 0"
	ops, err = AssembleStringWithVersion(source, AssemblerMaxVersion)
	require.NoError(t, err)
	_, err = Disassemble(ops.Program)
	require.NoError(t, err)
	_, err = Disassemble(ops.Program[0 : len(ops.Program)-1])
	require.Error(t, err)
	require.Contains(t, err.Error(), "program end while reading immediate i for gtxna")
	_, err = Disassemble(ops.Program[0 : len(ops.Program)-2])
	require.Error(t, err)
	require.Contains(t, err.Error(), "program end while reading immediate f for gtxna")
	_, err = Disassemble(ops.Program[0 : len(ops.Program)-3])
	require.Error(t, err)
	require.Contains(t, err.Error(), "program end while reading immediate t for gtxna")

	source = "txna Accounts 0"
	ops, err = AssembleStringWithVersion(source, AssemblerMaxVersion)
	require.NoError(t, err)
	_, err = Disassemble(ops.Program)
	require.NoError(t, err)
	ops.Program = ops.Program[0 : len(ops.Program)-1]
	_, err = Disassemble(ops.Program)
	require.Error(t, err)
	require.Contains(t, err.Error(), "program end while reading immediate i for txna")

	source = "byte 0x4141\nsubstring 0 1"
	ops, err = AssembleStringWithVersion(source, AssemblerMaxVersion)
	require.NoError(t, err)
	_, err = Disassemble(ops.Program)
	require.NoError(t, err)
	ops.Program = ops.Program[0 : len(ops.Program)-1]
	_, err = Disassemble(ops.Program)
	require.Error(t, err)
	require.Contains(t, err.Error(), "program end while reading immediate e for substring")
}

func TestAssembleVersions(t *testing.T) {
	partitiontest.PartitionTest(t)
	t.Parallel()

	testLine(t, "txna Accounts 0", AssemblerMaxVersion, "")
	testLine(t, "txna Accounts 0", 2, "")
	testLine(t, "txna Accounts 0", 1, "txna opcode was introduced in TEAL v2")
}

func TestAssembleBalance(t *testing.T) {
	partitiontest.PartitionTest(t)
	t.Parallel()

	source := `byte 0x00
balance
int 1
==`
	for v := uint64(2); v < directRefEnabledVersion; v++ {
		testProg(t, source, v, Expect{2, "balance arg 0 wanted type uint64 got []byte"})
	}
	for v := uint64(directRefEnabledVersion); v <= AssemblerMaxVersion; v++ {
		testProg(t, source, v)
	}
}

func TestAssembleMinBalance(t *testing.T) {
	partitiontest.PartitionTest(t)
	t.Parallel()

	source := `byte 0x00
min_balance
int 1
==`
	for v := uint64(3); v < directRefEnabledVersion; v++ {
		testProg(t, source, v, Expect{2, "min_balance arg 0 wanted type uint64 got []byte"})
	}
	for v := uint64(directRefEnabledVersion); v <= AssemblerMaxVersion; v++ {
		testProg(t, source, v)
	}
}

func TestAssembleAsset(t *testing.T) {
	partitiontest.PartitionTest(t)
	t.Parallel()

	for v := uint64(2); v <= AssemblerMaxVersion; v++ {
		testProg(t, "asset_holding_get ABC 1", v,
			Expect{1, "asset_holding_get ABC 1 expects 2 stack arguments..."})
		testProg(t, "int 1; asset_holding_get ABC 1", v,
			Expect{2, "asset_holding_get ABC 1 expects 2 stack arguments..."})
		testProg(t, "int 1; int 1; asset_holding_get ABC 1", v,
			Expect{3, "asset_holding_get expects 1 immediate argument"})
		testProg(t, "int 1; int 1; asset_holding_get ABC", v,
			Expect{3, "asset_holding_get unknown field: \"ABC\""})

		testProg(t, "byte 0x1234; asset_params_get ABC 1", v,
			Expect{2, "asset_params_get ABC 1 arg 0 wanted type uint64..."})

		// Test that AssetUnitName is known to return bytes
		testProg(t, "int 1; asset_params_get AssetUnitName; pop; int 1; +", v,
			Expect{5, "+ arg 0 wanted type uint64..."})

		// Test that AssetTotal is known to return uint64
		testProg(t, "int 1; asset_params_get AssetTotal; pop; byte 0x12; concat", v,
			Expect{5, "concat arg 0 wanted type []byte..."})

		testLine(t, "asset_params_get ABC 1", v, "asset_params_get expects 1 immediate argument")
		testLine(t, "asset_params_get ABC", v, "asset_params_get unknown field: \"ABC\"")
	}
}

func TestDisassembleSingleOp(t *testing.T) {
	partitiontest.PartitionTest(t)
	t.Parallel()

	for v := uint64(1); v <= AssemblerMaxVersion; v++ {
		// test ensures no double arg_0 entries in disassembly listing
		sample := fmt.Sprintf("#pragma version %d\narg_0\n", v)
		ops, err := AssembleStringWithVersion(sample, v)
		require.NoError(t, err)
		require.Equal(t, 2, len(ops.Program))
		disassembled, err := Disassemble(ops.Program)
		require.NoError(t, err)
		require.Equal(t, sample, disassembled)
	}
}

func TestDisassembleInt(t *testing.T) {
	partitiontest.PartitionTest(t)
	t.Parallel()

	txnSample := fmt.Sprintf("#pragma version %d\nint 17\nint 27\nint 37\nint 47\nint 5\nint 17\n", AssemblerMaxVersion)
	ops := testProg(t, txnSample, AssemblerMaxVersion)
	disassembled, err := Disassemble(ops.Program)
	require.NoError(t, err)
	// Would ne nice to check that these appear in the
	// disassembled output in the right order, but I don't want to
	// hardcode checks that they are in certain intc slots.
	require.Contains(t, disassembled, "// 17")
	require.Contains(t, disassembled, "pushint 27")
	require.Contains(t, disassembled, "pushint 37")
	require.Contains(t, disassembled, "pushint 47")
	require.Contains(t, disassembled, "pushint 5")
}

func TestDisassembleTxna(t *testing.T) {
	partitiontest.PartitionTest(t)
	t.Parallel()

	// txn was 1, but this tests both
	introduction := OpsByName[LogicVersion]["gtxna"].Version
	for v := introduction; v <= AssemblerMaxVersion; v++ {
		// check txn and txna are properly disassembled
		txnSample := fmt.Sprintf("#pragma version %d\ntxn Sender\n", v)
		ops := testProg(t, txnSample, v)
		disassembled, err := Disassemble(ops.Program)
		require.NoError(t, err)
		require.Equal(t, txnSample, disassembled)

		txnaSample := fmt.Sprintf("#pragma version %d\ntxna Accounts 0\n", v)
		ops = testProg(t, txnaSample, v)
		disassembled, err = Disassemble(ops.Program)
		require.NoError(t, err)
		require.Equal(t, txnaSample, disassembled)

		txnSample2 := fmt.Sprintf("#pragma version %d\ntxn Accounts 0\n", v)
		ops = testProg(t, txnSample2, v)
		disassembled, err = Disassemble(ops.Program)
		require.NoError(t, err)
		// compare with txnaSample, not txnSample2
		require.Equal(t, txnaSample, disassembled)
	}
}

func TestDisassembleGtxna(t *testing.T) {
	partitiontest.PartitionTest(t)
	t.Parallel()

	// check gtxn and gtxna are properly disassembled

	introduction := OpsByName[LogicVersion]["gtxna"].Version
	for v := introduction; v <= AssemblerMaxVersion; v++ {
		gtxnSample := fmt.Sprintf("#pragma version %d\ngtxn 0 Sender\n", v)
		ops := testProg(t, gtxnSample, v)
		disassembled, err := Disassemble(ops.Program)
		require.NoError(t, err)
		require.Equal(t, gtxnSample, disassembled)

		gtxnaSample := fmt.Sprintf("#pragma version %d\ngtxna 0 Accounts 0\n", v)
		ops = testProg(t, gtxnaSample, v)
		disassembled, err = Disassemble(ops.Program)
		require.NoError(t, err)
		require.Equal(t, gtxnaSample, disassembled)

		gtxnSample2 := fmt.Sprintf("#pragma version %d\ngtxn 0 Accounts 0\n", v)
		ops = testProg(t, gtxnSample2, v)
		disassembled, err = Disassemble(ops.Program)
		require.NoError(t, err)
		// compare with gtxnaSample, not gtxnSample2
		require.Equal(t, gtxnaSample, disassembled)
	}
}

func TestDisassemblePushConst(t *testing.T) {
	partitiontest.PartitionTest(t)
	t.Parallel()

	// check pushint and pushbytes are properly disassembled
	intSample := fmt.Sprintf("#pragma version %d\npushint 1\n", AssemblerMaxVersion)
	expectedIntSample := intSample
	ops, err := AssembleStringWithVersion(intSample, AssemblerMaxVersion)
	require.NoError(t, err)
	disassembled, err := Disassemble(ops.Program)
	require.NoError(t, err)
	require.Equal(t, expectedIntSample, disassembled)

	hexBytesSample := fmt.Sprintf("#pragma version %d\npushbytes 0x01\n", AssemblerMaxVersion)
	expectedHexBytesSample := fmt.Sprintf("#pragma version %d\npushbytes 0x01 // 0x01\n", AssemblerMaxVersion)
	ops, err = AssembleStringWithVersion(hexBytesSample, AssemblerMaxVersion)
	require.NoError(t, err)
	disassembled, err = Disassemble(ops.Program)
	require.NoError(t, err)
	require.Equal(t, expectedHexBytesSample, disassembled)

	stringBytesSample := fmt.Sprintf("#pragma version %d\npushbytes \"a\"\n", AssemblerMaxVersion)
	expectedStringBytesSample := fmt.Sprintf("#pragma version %d\npushbytes 0x61 // \"a\"\n", AssemblerMaxVersion)
	ops, err = AssembleStringWithVersion(stringBytesSample, AssemblerMaxVersion)
	require.NoError(t, err)
	disassembled, err = Disassemble(ops.Program)
	require.NoError(t, err)
	require.Equal(t, expectedStringBytesSample, disassembled)
}

func TestDisassembleLastLabel(t *testing.T) {
	partitiontest.PartitionTest(t)
	t.Parallel()

	// starting from TEAL v2 branching to the last line are legal
	for v := uint64(2); v <= AssemblerMaxVersion; v++ {
		t.Run(fmt.Sprintf("v=%d", v), func(t *testing.T) {
			source := fmt.Sprintf(`#pragma version %d
intcblock 1
intc_0 // 1
bnz label1
label1:
`, v)
			ops := testProg(t, source, v)
			dis, err := Disassemble(ops.Program)
			require.NoError(t, err)
			require.Equal(t, source, dis)
		})
	}
}

func TestAssembleOffsets(t *testing.T) {
	partitiontest.PartitionTest(t)
	t.Parallel()

	source := "err"
	ops := testProg(t, source, AssemblerMaxVersion)
	require.Equal(t, 2, len(ops.Program))
	require.Equal(t, 1, len(ops.OffsetToLine))
	// vlen
	line, ok := ops.OffsetToLine[0]
	require.False(t, ok)
	require.Equal(t, 0, line)
	// err
	line, ok = ops.OffsetToLine[1]
	require.True(t, ok)
	require.Equal(t, 0, line)

	source = `err
// comment
err
`
	ops = testProg(t, source, AssemblerMaxVersion)
	require.Equal(t, 3, len(ops.Program))
	require.Equal(t, 2, len(ops.OffsetToLine))
	// vlen
	line, ok = ops.OffsetToLine[0]
	require.False(t, ok)
	require.Equal(t, 0, line)
	// err 1
	line, ok = ops.OffsetToLine[1]
	require.True(t, ok)
	require.Equal(t, 0, line)
	// err 2
	line, ok = ops.OffsetToLine[2]
	require.True(t, ok)
	require.Equal(t, 2, line)

	source = `err
b label1
err
label1:
err
`
	ops = testProg(t, source, AssemblerMaxVersion)
	require.Equal(t, 7, len(ops.Program))
	require.Equal(t, 4, len(ops.OffsetToLine))
	// vlen
	line, ok = ops.OffsetToLine[0]
	require.False(t, ok)
	require.Equal(t, 0, line)
	// err 1
	line, ok = ops.OffsetToLine[1]
	require.True(t, ok)
	require.Equal(t, 0, line)
	// b
	line, ok = ops.OffsetToLine[2]
	require.True(t, ok)
	require.Equal(t, 1, line)
	// b byte 1
	line, ok = ops.OffsetToLine[3]
	require.False(t, ok)
	require.Equal(t, 0, line)
	// b byte 2
	line, ok = ops.OffsetToLine[4]
	require.False(t, ok)
	require.Equal(t, 0, line)
	// err 2
	line, ok = ops.OffsetToLine[5]
	require.True(t, ok)
	require.Equal(t, 2, line)
	// err 3
	line, ok = ops.OffsetToLine[6]
	require.True(t, ok)
	require.Equal(t, 4, line)

	source = `pushint 0
// comment
!
`
	ops = testProg(t, source, AssemblerMaxVersion)
	require.Equal(t, 4, len(ops.Program))
	require.Equal(t, 2, len(ops.OffsetToLine))
	// vlen
	line, ok = ops.OffsetToLine[0]
	require.False(t, ok)
	require.Equal(t, 0, line)
	// pushint
	line, ok = ops.OffsetToLine[1]
	require.True(t, ok)
	require.Equal(t, 0, line)
	// pushint byte 1
	line, ok = ops.OffsetToLine[2]
	require.False(t, ok)
	require.Equal(t, 0, line)
	// !
	line, ok = ops.OffsetToLine[3]
	require.True(t, ok)
	require.Equal(t, 2, line)
}

func TestHasStatefulOps(t *testing.T) {
	partitiontest.PartitionTest(t)
	t.Parallel()

	source := "int 1"
	ops := testProg(t, source, AssemblerMaxVersion)
	has, err := HasStatefulOps(ops.Program)
	require.NoError(t, err)
	require.False(t, has)

	source = `int 1
int 1
app_opted_in
err
`
	ops = testProg(t, source, AssemblerMaxVersion)
	has, err = HasStatefulOps(ops.Program)
	require.NoError(t, err)
	require.True(t, has)
}

func TestStringLiteralParsing(t *testing.T) {
	partitiontest.PartitionTest(t)
	t.Parallel()

	s := `"test"`
	e := []byte(`test`)
	result, err := parseStringLiteral(s)
	require.NoError(t, err)
	require.Equal(t, e, result)

	s = `"test\n"`
	e = []byte(`test
`)
	result, err = parseStringLiteral(s)
	require.NoError(t, err)
	require.Equal(t, e, result)

	s = `"test\x0a"`
	e = []byte(`test
`)
	result, err = parseStringLiteral(s)
	require.NoError(t, err)
	require.Equal(t, e, result)

	s = `"test\n\t\""`
	e = []byte(`test
	"`)
	result, err = parseStringLiteral(s)
	require.NoError(t, err)
	require.Equal(t, e, result)

	s = `"test\ra"`
	e = []byte("test\x0da")
	result, err = parseStringLiteral(s)
	require.NoError(t, err)
	require.Equal(t, e, result)

	s = `"test\\"`
	e = []byte(`test\`)
	result, err = parseStringLiteral(s)
	require.NoError(t, err)
	require.Equal(t, e, result)

	s = `"test 123"`
	e = []byte(`test 123`)
	result, err = parseStringLiteral(s)
	require.NoError(t, err)
	require.Equal(t, e, result)

	s = `"\x74\x65\x73\x74\x31\x32\x33"`
	e = []byte(`test123`)
	result, err = parseStringLiteral(s)
	require.NoError(t, err)
	require.Equal(t, e, result)

	s = `""`
	e = []byte("")
	result, err = parseStringLiteral(s)
	require.NoError(t, err)
	require.Equal(t, e, result)

	s = `"test`
	result, err = parseStringLiteral(s)
	require.EqualError(t, err, "no quotes")
	require.Nil(t, result)

	s = `test`
	result, err = parseStringLiteral(s)
	require.EqualError(t, err, "no quotes")
	require.Nil(t, result)

	s = `test"`
	result, err = parseStringLiteral(s)
	require.EqualError(t, err, "no quotes")
	require.Nil(t, result)

	s = `"test\"`
	result, err = parseStringLiteral(s)
	require.EqualError(t, err, "non-terminated escape seq")
	require.Nil(t, result)

	s = `"test\x\"`
	result, err = parseStringLiteral(s)
	require.EqualError(t, err, "escape seq inside hex number")
	require.Nil(t, result)

	s = `"test\a"`
	result, err = parseStringLiteral(s)
	require.EqualError(t, err, "invalid escape seq \\a")
	require.Nil(t, result)

	s = `"test\x10\x1"`
	result, err = parseStringLiteral(s)
	require.EqualError(t, err, "non-terminated hex seq")
	require.Nil(t, result)
}

func TestPragmas(t *testing.T) {
	partitiontest.PartitionTest(t)
	t.Parallel()

	for v := uint64(1); v <= AssemblerMaxVersion; v++ {
		text := fmt.Sprintf("#pragma version %d", v)
		ops := testProg(t, text, v)
		require.Equal(t, v, ops.Version)
	}

	testProg(t, `#pragma version 100`, assemblerNoVersion,
		Expect{1, "unsupported version: 100"})

	testProg(t, `int 1`, 99, Expect{0, "Can not assemble version 99"})

	// Allow this on the off chance someone needs to reassemble an old logigsig
	testProg(t, `#pragma version 0`, assemblerNoVersion)

	testProg(t, `#pragma version a`, assemblerNoVersion,
		Expect{1, `bad #pragma version: "a"`})

	// will default to 1
	ops := testProg(t, "int 3", assemblerNoVersion)
	require.Equal(t, uint64(1), ops.Version)
	require.Equal(t, uint8(1), ops.Program[0])

	ops = testProg(t, "\n#pragma version 2", assemblerNoVersion)
	require.Equal(t, uint64(2), ops.Version)

	ops = testProg(t, "\n//comment\n#pragma version 2", assemblerNoVersion)
	require.Equal(t, uint64(2), ops.Version)

	// changing version is not allowed
	testProg(t, "#pragma version 1", 2, Expect{1, "version mismatch..."})
	testProg(t, "#pragma version 2", 1, Expect{1, "version mismatch..."})

	testProg(t, "#pragma version 2\n#pragma version 1", assemblerNoVersion,
		Expect{2, "version mismatch..."})

	// repetitive, but fine
	ops = testProg(t, "#pragma version 2\n#pragma version 2", assemblerNoVersion)
	require.Equal(t, uint64(2), ops.Version)

	testProg(t, "\nint 1\n#pragma version 2", assemblerNoVersion,
		Expect{3, "#pragma version is only allowed before instructions"})

	testProg(t, "#pragma run-mode 2", assemblerNoVersion,
		Expect{1, `unsupported pragma directive: "run-mode"`})

	testProg(t, "#pragma versions", assemblerNoVersion,
		Expect{1, `unsupported pragma directive: "versions"`})

	ops = testProg(t, "#pragma version 1", assemblerNoVersion)
	require.Equal(t, uint64(1), ops.Version)

	ops = testProg(t, "\n#pragma version 1", assemblerNoVersion)
	require.Equal(t, uint64(1), ops.Version)

	testProg(t, "#pragma", assemblerNoVersion, Expect{1, "empty pragma"})

	testProg(t, "#pragma version", assemblerNoVersion,
		Expect{1, "no version value"})

	ops = testProg(t, "    #pragma version 5     ", assemblerNoVersion)
	require.Equal(t, uint64(5), ops.Version)
}

func TestAssemblePragmaVersion(t *testing.T) {
	partitiontest.PartitionTest(t)
	t.Parallel()

	text := `#pragma version 1
int 1
`
	ops := testProg(t, text, 1)
	ops1 := testProg(t, "int 1", 1)
	require.Equal(t, ops1.Program, ops.Program)

	testProg(t, text, 0, Expect{1, "version mismatch..."})
	testProg(t, text, 2, Expect{1, "version mismatch..."})
	testProg(t, text, assemblerNoVersion)

	ops = testProg(t, text, assemblerNoVersion)
	require.Equal(t, ops1.Program, ops.Program)

	text = `#pragma version 2
int 1
`
	ops = testProg(t, text, 2)
	ops2 := testProg(t, "int 1", 2)
	require.Equal(t, ops2.Program, ops.Program)

	testProg(t, text, 0, Expect{1, "version mismatch..."})
	testProg(t, text, 1, Expect{1, "version mismatch..."})

	ops = testProg(t, text, assemblerNoVersion)
	require.Equal(t, ops2.Program, ops.Program)

	// check if no version it defaults to TEAL v1
	text = `byte "test"
len
`
	ops = testProg(t, text, assemblerNoVersion)
	ops1 = testProg(t, text, 1)
	require.Equal(t, ops1.Program, ops.Program)
	ops2, err := AssembleString(text)
	require.NoError(t, err)
	require.Equal(t, ops2.Program, ops.Program)

	testProg(t, "#pragma unk", assemblerNoVersion,
		Expect{1, `unsupported pragma directive: "unk"`})
}

func TestAssembleConstants(t *testing.T) {
	partitiontest.PartitionTest(t)
	t.Parallel()

	for v := uint64(1); v <= AssemblerMaxVersion; v++ {
		t.Run(fmt.Sprintf("v=%d", v), func(t *testing.T) {
			testLine(t, "intc 1", v, "intc 1 is not defined")
			testProg(t, "intcblock 1 2\nintc 1", v)

			testLine(t, "bytec 1", v, "bytec 1 is not defined")
			testProg(t, "bytecblock 0x01 0x02\nbytec 1", v)
		})
	}
}

func TestErrShortBytecblock(t *testing.T) {
	partitiontest.PartitionTest(t)
	t.Parallel()

	text := `intcblock 0x1234567812345678 0x1234567812345671 0x1234567812345672 0x1234567812345673 4 5 6 7 8`
	ops := testProg(t, text, 1)
	_, _, err := parseIntcblock(ops.Program, 1)
	require.Equal(t, err, errShortIntcblock)

	var cx EvalContext
	cx.program = ops.Program
	err = checkIntConstBlock(&cx)
	require.Equal(t, err, errShortIntcblock)
}

func TestMethodWarning(t *testing.T) {
	partitiontest.PartitionTest(t)
	t.Parallel()

	tests := []struct {
		method string
		pass   bool
	}{
		{
			method: "abc(uint64)void",
			pass:   true,
		},
		{
			method: "abc(uint64)",
			pass:   false,
		},
		{
			method: "abc(uint65)void",
			pass:   false,
		},
		{
			method: "(uint64)void",
			pass:   false,
		},
		{
			method: "abc(uint65,void",
			pass:   false,
		},
	}

	for _, test := range tests {
		for v := uint64(1); v <= AssemblerMaxVersion; v++ {
			src := fmt.Sprintf("method \"%s\"\nint 1", test.method)
			ops := testProg(t, src, v)

			if test.pass {
				require.Len(t, ops.Warnings, 0)
				continue
			}

			require.Len(t, ops.Warnings, 1)
			require.Contains(t, ops.Warnings[0].Error(), "Invalid ARC-4 ABI method signature for method op")
		}
	}
}

func TestBranchAssemblyTypeCheck(t *testing.T) {
	partitiontest.PartitionTest(t)
	t.Parallel()

	text := `
	int 0             // current app id  [0]
	int 1             // key  [1, 0]
	itob              // ["\x01", 0]
	app_global_get_ex // [0|1, x]
	pop               // [x]
	btoi              // [n]
`

	ops := newOpStream(AssemblerMaxVersion)
	err := ops.assemble(text)
	require.NoError(t, err)
	require.Empty(t, ops.Warnings)

	text = `
	int 0             // current app id  [0]
	int 1             // key  [1, 0]
	itob              // ["\x01", 0]
	app_global_get_ex // [0|1, x]
	bnz flip          // [x]
flip:                 // [x]
	btoi              // [n]
`

	ops = newOpStream(AssemblerMaxVersion)
	err = ops.assemble(text)
	require.NoError(t, err)
	require.Empty(t, ops.Warnings)
}

func TestSwapTypeCheck(t *testing.T) {
	partitiontest.PartitionTest(t)
	t.Parallel()

	/* reconfirm that we detect this type error */
	testProg(t, "int 1; byte 0x1234; +", AssemblerMaxVersion, Expect{3, "+ arg 1..."})
	/* despite swap, we track types */
	testProg(t, "int 1; byte 0x1234; swap; +", AssemblerMaxVersion, Expect{4, "+ arg 0..."})
	testProg(t, "byte 0x1234; int 1; swap; +", AssemblerMaxVersion, Expect{4, "+ arg 1..."})
}

func TestDigAsm(t *testing.T) {
	partitiontest.PartitionTest(t)
	t.Parallel()
	testProg(t, "int 1; dig; +", AssemblerMaxVersion, Expect{2, "dig expects 1 immediate..."})
	testProg(t, "int 1; dig junk; +", AssemblerMaxVersion, Expect{2, "dig unable to parse..."})

	testProg(t, "int 1; byte 0x1234; int 2; dig 2; +", AssemblerMaxVersion)
	testProg(t, "byte 0x32; byte 0x1234; int 2; dig 2; +", AssemblerMaxVersion,
		Expect{5, "+ arg 1..."})
	testProg(t, "byte 0x32; byte 0x1234; int 2; dig 3; +", AssemblerMaxVersion,
		Expect{4, "dig 3 expects 4..."})
	testProg(t, "int 1; byte 0x1234; int 2; dig 12; +", AssemblerMaxVersion,
		Expect{4, "dig 12 expects 13..."})

	// Confirm that digging something out does not ruin our knowledge about the types in the middle
	testProg(t, "int 1; byte 0x1234; byte 0x1234; dig 2; dig 3; +; pop; +", AssemblerMaxVersion,
		Expect{8, "+ arg 1..."})
	testProg(t, "int 3; pushbytes \"123456\"; int 1; dig 2; substring3", AssemblerMaxVersion)

}

func TestEqualsTypeCheck(t *testing.T) {
	partitiontest.PartitionTest(t)
	t.Parallel()
	testProg(t, "int 1; byte 0x1234; ==", AssemblerMaxVersion, Expect{3, "== arg 0..."})
	testProg(t, "int 1; byte 0x1234; !=", AssemblerMaxVersion, Expect{3, "!= arg 0..."})
	testProg(t, "byte 0x1234; int 1; ==", AssemblerMaxVersion, Expect{3, "== arg 0..."})
	testProg(t, "byte 0x1234; int 1; !=", AssemblerMaxVersion, Expect{3, "!= arg 0..."})
}

func TestDupTypeCheck(t *testing.T) {
	partitiontest.PartitionTest(t)
	t.Parallel()
	testProg(t, "byte 0x1234; dup; int 1; +", AssemblerMaxVersion, Expect{4, "+ arg 0..."})
	testProg(t, "byte 0x1234; int 1; dup; +", AssemblerMaxVersion)
	testProg(t, "byte 0x1234; int 1; dup2; +", AssemblerMaxVersion, Expect{4, "+ arg 0..."})
	testProg(t, "int 1; byte 0x1234; dup2; +", AssemblerMaxVersion, Expect{4, "+ arg 1..."})

	testProg(t, "byte 0x1234; int 1; dup; dig 1; len", AssemblerMaxVersion, Expect{5, "len arg 0..."})
	testProg(t, "int 1; byte 0x1234; dup; dig 1; !", AssemblerMaxVersion, Expect{5, "! arg 0..."})

	testProg(t, "byte 0x1234; int 1; dup2; dig 2; len", AssemblerMaxVersion, Expect{5, "len arg 0..."})
	testProg(t, "int 1; byte 0x1234; dup2; dig 2; !", AssemblerMaxVersion, Expect{5, "! arg 0..."})
}

func TestSelectTypeCheck(t *testing.T) {
	partitiontest.PartitionTest(t)
	t.Parallel()
	testProg(t, "int 1; int 2; int 3; select; len", AssemblerMaxVersion, Expect{5, "len arg 0..."})
	testProg(t, "byte 0x1234; byte 0x5678; int 3; select; !", AssemblerMaxVersion, Expect{5, "! arg 0..."})
}

func TestSetBitTypeCheck(t *testing.T) {
	partitiontest.PartitionTest(t)
	t.Parallel()
	testProg(t, "int 1; int 2; int 3; setbit; len", AssemblerMaxVersion, Expect{5, "len arg 0..."})
	testProg(t, "byte 0x1234; int 2; int 3; setbit; !", AssemblerMaxVersion, Expect{5, "! arg 0..."})
}

func TestScratchTypeCheck(t *testing.T) {
	partitiontest.PartitionTest(t)
	t.Parallel()
	// All scratch slots should start as uint64
	testProg(t, "load 0; int 1; +", AssemblerMaxVersion)
	// Check load and store accurately using the scratch space
	testProg(t, "byte 0x01; store 0; load 0; int 1; +", AssemblerMaxVersion, Expect{5, "+ arg 0..."})
	// Loads should know the type it's loading if all the slots are the same type
	testProg(t, "int 0; loads; btoi", AssemblerMaxVersion, Expect{3, "btoi arg 0..."})
	// Loads doesn't know the type when slot types vary
	testProg(t, "byte 0x01; store 0; int 1; loads; btoi", AssemblerMaxVersion)
	// Stores should only set slots to StackAny if they are not the same type as what is being stored
	testProg(t, "byte 0x01; store 0; int 3; byte 0x01; stores; load 0; int 1; +", AssemblerMaxVersion, Expect{8, "+ arg 0..."})
	// ScratchSpace should reset after hitting label in deadcode
	testProg(t, "byte 0x01; store 0; b label1; label1:; load 0; int 1; +", AssemblerMaxVersion)
	// But it should reset to StackAny not uint64
	testProg(t, "int 1; store 0; b label1; label1:; load 0; btoi", AssemblerMaxVersion)
	// Callsubs should also reset the scratch space
	testProg(t, "callsub A; load 0; btoi; return; A: byte 0x01; store 0; retsub", AssemblerMaxVersion)
	// But the scratchspace should still be tracked after the callsub
	testProg(t, "callsub A; int 1; store 0; load 0; btoi; return; A: retsub", AssemblerMaxVersion, Expect{5, "btoi arg 0..."})
}

func TestCoverAsm(t *testing.T) {
	partitiontest.PartitionTest(t)
	t.Parallel()
	testProg(t, `int 4; byte "john"; int 5; cover 2; pop; +`, AssemblerMaxVersion)
	testProg(t, `int 4; byte "ayush"; int 5; cover 1; pop; +`, AssemblerMaxVersion)
	testProg(t, `int 4; byte "john"; int 5; cover 2; +`, AssemblerMaxVersion, Expect{5, "+ arg 1..."})

	testProg(t, `int 4; cover junk`, AssemblerMaxVersion, Expect{2, "cover unable to parse n ..."})
}

func TestUncoverAsm(t *testing.T) {
	partitiontest.PartitionTest(t)
	t.Parallel()
	testProg(t, `int 4; byte "john"; int 5; uncover 2; +`, AssemblerMaxVersion)
	testProg(t, `int 4; byte "ayush"; int 5; uncover 1; pop; +`, AssemblerMaxVersion)
	testProg(t, `int 1; byte "jj"; byte "ayush"; byte "john"; int 5; uncover 4; +`, AssemblerMaxVersion)
	testProg(t, `int 4; byte "ayush"; int 5; uncover 1; +`, AssemblerMaxVersion, Expect{5, "+ arg 1..."})
}

func TestTxTypes(t *testing.T) {
	partitiontest.PartitionTest(t)
	t.Parallel()
	testProg(t, "itxn_begin; itxn_field Sender", 5, Expect{2, "itxn_field Sender expects 1 stack argument..."})
	testProg(t, "itxn_begin; int 1; itxn_field Sender", 5, Expect{3, "...wanted type []byte got uint64"})
	testProg(t, "itxn_begin; byte 0x56127823; itxn_field Sender", 5)

	testProg(t, "itxn_begin; itxn_field Amount", 5, Expect{2, "itxn_field Amount expects 1 stack argument..."})
	testProg(t, "itxn_begin; byte 0x87123376; itxn_field Amount", 5, Expect{3, "...wanted type uint64 got []byte"})
	testProg(t, "itxn_begin; int 1; itxn_field Amount", 5)
}

func TestBadInnerFields(t *testing.T) {
	partitiontest.PartitionTest(t)
	t.Parallel()
	testProg(t, "itxn_begin; int 1000; itxn_field FirstValid", 5, Expect{3, "...is not allowed."})
	testProg(t, "itxn_begin; int 1000; itxn_field FirstValidTime", 5, Expect{3, "...is not allowed."})
	testProg(t, "itxn_begin; int 1000; itxn_field LastValid", 5, Expect{3, "...is not allowed."})
	testProg(t, "itxn_begin; int 32; bzero; itxn_field Lease", 5, Expect{4, "...is not allowed."})
	testProg(t, "itxn_begin; byte 0x7263; itxn_field Note", 5, Expect{3, "...Note field was introduced in TEAL v6..."})
	testProg(t, "itxn_begin; byte 0x7263; itxn_field VotePK", 5, Expect{3, "...VotePK field was introduced in TEAL v6..."})
	testProg(t, "itxn_begin; int 32; bzero; itxn_field TxID", 5, Expect{4, "...is not allowed."})

	testProg(t, "itxn_begin; int 1000; itxn_field FirstValid", 6, Expect{3, "...is not allowed."})
	testProg(t, "itxn_begin; int 1000; itxn_field LastValid", 6, Expect{3, "...is not allowed."})
	testProg(t, "itxn_begin; int 32; bzero; itxn_field Lease", 6, Expect{4, "...is not allowed."})
	testProg(t, "itxn_begin; byte 0x7263; itxn_field Note", 6)
	testProg(t, "itxn_begin; byte 0x7263; itxn_field VotePK", 6)
	testProg(t, "itxn_begin; int 32; bzero; itxn_field TxID", 6, Expect{4, "...is not allowed."})
}

func TestTypeTracking(t *testing.T) {
	partitiontest.PartitionTest(t)
	t.Parallel()
	testProg(t, "+", LogicVersion, Expect{1, "+ expects 2 stack arguments..."})

	// hitting a label in deadcode starts analyzing again, with unknown stack
	testProg(t, "b end; label: +; end: b label", LogicVersion)

	// callsub also wipes our stack knowledge, this tests shows why: it's properly typed
	testProg(t, "callsub A; +; return; A: int 1; int 2; retsub", LogicVersion)

	// but we do want to ensure we're not just treating the code after callsub as dead
	testProg(t, "callsub A; int 1; concat; return; A: int 1; int 2; retsub", LogicVersion,
		Expect{3, "concat arg 1 wanted..."})

	// retsub deadens code, like any unconditional branch
	testProg(t, "callsub A; +; return; A: int 1; int 2; retsub; concat", LogicVersion)

	// Branching would have confused the old analysis, but the problem is local
	// to a basic block, so it makes sense to report it.
	testProg(t, `
 int 1
 b confusion
label:
 byte "john"					// detectable mistake
 int 2
 +
confusion:
 b label
`, LogicVersion, Expect{7, "+ arg 0 wanted type uint64..."})

	// Unless that same error is in dead code.
	testProg(t, `
 int 1
 b confusion
label:
 err							// deadens the apparent error at +
 byte "john"
 int 2
 +
confusion:
 b label
`, LogicVersion)

	// Unconditional branches also deaden
	testProg(t, `
 int 1
 b confusion
label:
 b done							// deadens the apparent error at +
 byte "john"
 int 2
 +
confusion:
 b label
done:
`, LogicVersion)

	// Turning type tracking off and then back on, allows any follow-on code.
	testProg(t, `
 int 1
 int 2
#pragma typetrack false
 concat
`, LogicVersion)

	testProg(t, `
 int 1
 int 2
#pragma typetrack false
 concat
#pragma typetrack true
 concat
`, LogicVersion)

	// Declaring type tracking on consecutively does _not_ reset type tracking state.
	testProg(t, `
 int 1
 int 2
#pragma typetrack true
 concat
#pragma typetrack true
 concat
`, LogicVersion, Expect{5, "concat arg 1 wanted type []byte..."})
<<<<<<< HEAD
=======
}

func TestMergeProtos(t *testing.T) {
	partitiontest.PartitionTest(t)
	t.Parallel()
	iVi := OpSpec{Proto: proto("i:i")}
	bVb := OpSpec{Proto: proto("b:b")}
	aaVa := OpSpec{Proto: proto("aa:a")}
	aVaa := OpSpec{Proto: proto("a:aa")}
	p, _, _ := mergeProtos(map[int]OpSpec{0: iVi, 1: bVb})
	require.Equal(t, proto("a:a"), p)
	_, _, ok := mergeProtos(map[int]OpSpec{0: aaVa, 1: iVi})
	require.False(t, ok)
	_, _, ok = mergeProtos(map[int]OpSpec{0: aVaa, 1: iVi})
	require.False(t, ok)
	medley := OpSpec{Proto: proto("aibibabai:aibibabai")}
	medley2 := OpSpec{Proto: proto("biabbaiia:biabbaiia")}
	p, _, _ = mergeProtos(map[int]OpSpec{0: medley, 1: medley2})
	require.Equal(t, proto("aiaabaaaa:aiaabaaaa"), p)
	v1 := OpSpec{Version: 1, Proto: proto(":")}
	v2 := OpSpec{Version: 2, Proto: proto(":")}
	_, v, _ := mergeProtos(map[int]OpSpec{0: v2, 1: v1})
	require.Equal(t, uint64(1), v)
}

// Extra tests for features of getSpec that are currently not tested elsewhere
func TestGetSpec(t *testing.T) {
	partitiontest.PartitionTest(t)
	t.Parallel()
	ops := testProg(t, "int 1", AssemblerMaxVersion)
	ops.versionedPseudoOps["dummyPseudo"] = make(map[int]OpSpec)
	ops.versionedPseudoOps["dummyPseudo"][1] = OpSpec{Name: "b:", Version: AssemblerMaxVersion, Proto: proto("b:")}
	ops.versionedPseudoOps["dummyPseudo"][2] = OpSpec{Name: ":", Version: AssemblerMaxVersion}
	_, _, ok := getSpec(ops, "dummyPseudo", []string{})
	require.False(t, ok)
	_, _, ok = getSpec(ops, "nonsense", []string{})
	require.False(t, ok)
	require.Equal(t, 2, len(ops.Errors))
	require.Equal(t, "unknown opcode: nonsense", ops.Errors[1].Err.Error())
}

func TestAddPseudoDocTags(t *testing.T) {
	partitiontest.PartitionTest(t)
	// Not parallel because it modifies pseudoOps and opDocByName which are global maps
	// t.Parallel()
	defer func() {
		delete(pseudoOps, "tests")
		delete(opDocByName, "multiple")
		delete(opDocByName, "single")
		delete(opDocByName, "none")
		delete(opDocByName, "any")
	}()

	pseudoOps["tests"] = map[int]OpSpec{2: {Name: "multiple"}, 1: {Name: "single"}, 0: {Name: "none"}, anyImmediates: {Name: "any"}}
	addPseudoDocTags()
	require.Equal(t, "`multiple` can be called using `tests` with 2 immediates.", opDocByName["multiple"])
	require.Equal(t, "`single` can be called using `tests` with 1 immediate.", opDocByName["single"])
	require.Equal(t, "`none` can be called using `tests` with no immediates.", opDocByName["none"])
	require.Equal(t, "", opDocByName["any"])
}
func TestReplacePseudo(t *testing.T) {
	partitiontest.PartitionTest(t)
	t.Parallel()
	replaceVersion := 7
	for v := uint64(replaceVersion); v <= AssemblerMaxVersion; v++ {
		testProg(t, "byte 0x0000; byte 0x1234; replace 0", v)
		testProg(t, "byte 0x0000; int 0; byte 0x1234; replace", v)
		testProg(t, "byte 0x0000; byte 0x1234; replace", v, Expect{1, "replace without immediates expects 3 stack arguments but stack height is 2"})
		testProg(t, "byte 0x0000; int 0; byte 0x1234; replace 0", v, Expect{1, "replace 0 arg 0 wanted type []byte got uint64"})
	}
}

func checkSame(t *testing.T, version uint64, first string, compares ...string) {
	t.Helper()
	if version == 0 {
		version = assemblerNoVersion
	}
	ops := testProg(t, first, version)
	for _, compare := range compares {
		other := testProg(t, compare, version)
		if bytes.Compare(other.Program, ops.Program) != 0 {
			t.Log(Disassemble(ops.Program))
			t.Log(Disassemble(other.Program))
		}
		assert.Equal(t, ops.Program, other.Program, "%s unlike %s", first, compare)
	}
}

func TestSemiColon(t *testing.T) {
	partitiontest.PartitionTest(t)
	t.Parallel()

	checkSame(t, AssemblerMaxVersion,
		"pushint 0 ; pushint 1 ; +; int 3 ; *",
		"pushint 0\npushint 1\n+\nint 3\n*",
		"pushint 0; pushint 1; +; int 3; *; // comment; int 2",
		"pushint 0; ; ; pushint 1 ; +; int 3 ; *//check",
	)

	checkSame(t, 0,
		"#pragma version 7\nint 1",
		"// junk;\n#pragma version 7\nint 1",
		"// junk;\n #pragma version 7\nint 1",
	)

	checkSame(t, AssemblerMaxVersion,
		`byte "test;this"; pop;`,
		`byte "test;this"; ; pop;`,
		`byte "test;this";;;pop;`,
	)
}

func TestAssembleSwitch(t *testing.T) {
	partitiontest.PartitionTest(t)
	t.Parallel()

	// fail when target doesn't correspond to existing label
	source := `
	pushint 1
	switch label1 label2
	label1:
	`
	testProg(t, source, AssemblerMaxVersion, NewExpect(3, "reference to undefined label \"label2\""))

	// fail when target index != uint64
	testProg(t, `
	byte "fail"
    switch label1
    labe11:
	`, AssemblerMaxVersion, Expect{3, "switch label1 arg 0 wanted type uint64..."})

	// No labels is pretty degenerate, but ok, I suppose. It's just a no-op
	testProg(t, `
int 0
switch
int 1
`, AssemblerMaxVersion)

	// confirm arg limit
	source = `
	pushint 1
	switch label1 label2
	label1:
	label2:
	`
	ops := testProg(t, source, AssemblerMaxVersion)
	require.Len(t, ops.Program, 9) // ver (1) + pushint (2) + opcode (1) + length (1) + labels (2*2)

	var labels []string
	for i := 0; i < 255; i++ {
		labels = append(labels, fmt.Sprintf("label%d", i))
	}

	// test that 255 labels is ok
	source = fmt.Sprintf(`
	pushint 1
	switch %s
	%s
	`, strings.Join(labels, " "), strings.Join(labels, ":\n")+":\n")
	ops = testProg(t, source, AssemblerMaxVersion)
	require.Len(t, ops.Program, 515) // ver (1) + pushint (2) + opcode (1) + length (1) + labels (2*255)

	// 256 is too many
	source = fmt.Sprintf(`
	pushint 1
	switch %s extra
	%s
	`, strings.Join(labels, " "), strings.Join(labels, ":\n")+":\n")
	ops = testProg(t, source, AssemblerMaxVersion, Expect{3, "switch cannot take more than 255 labels"})

	// allow duplicate label reference
	source = `
	pushint 1
	switch label1 label1
	label1:
	`
	testProg(t, source, AssemblerMaxVersion)
>>>>>>> 099392ad
}<|MERGE_RESOLUTION|>--- conflicted
+++ resolved
@@ -17,6 +17,7 @@
 package logic
 
 import (
+	"bytes"
 	"encoding/hex"
 	"fmt"
 	"strings"
@@ -363,14 +364,10 @@
 gitxnas 0 Logs
 `
 
-const boxNonsense = `
-  box_create
-  box_extract
-  box_replace
-  box_del
-  box_len
-  box_put
-  box_get
+const randomnessNonsense = `
+pushint 0xffff
+block BlkTimestamp
+vrf_verify VrfAlgorand
 `
 
 const v7Nonsense = v6Nonsense + `
@@ -388,15 +385,13 @@
 dup
 dup
 ed25519verify_bare
+` + randomnessNonsense + `
 pushbytes 0x4321
 pushbytes 0x77
 replace2 2
 pushbytes 0x88
 pushint 1
 replace3
-<<<<<<< HEAD
-` + boxNonsense + pairingNonsense
-=======
 `
 
 const switchNonsense = `
@@ -410,21 +405,19 @@
 const v8Nonsense = v7Nonsense + switchNonsense
 
 const v9Nonsense = v8Nonsense + pairingNonsense
->>>>>>> 099392ad
 
 const v6Compiled = "2004010002b7a60c26050242420c68656c6c6f20776f726c6421070123456789abcd208dae2087fbba51304eb02b91f656948397a7946390e8cb70fc9ea4d95f92251d047465737400320032013202320380021234292929292b0431003101310231043105310731083109310a310b310c310d310e310f3111311231133114311533000033000133000233000433000533000733000833000933000a33000b33000c33000d33000e33000f3300113300123300133300143300152d2e01022581f8acd19181cf959a1281f8acd19181cf951a81f8acd19181cf1581f8acd191810f082209240a220b230c240d250e230f23102311231223132314181b1c28171615400003290349483403350222231d4a484848482b50512a632223524100034200004322602261222704634848222862482864286548482228246628226723286828692322700048482371004848361c0037001a0031183119311b311d311e311f312023221e312131223123312431253126312731283129312a312b312c312d312e312f447825225314225427042455220824564c4d4b0222382124391c0081e80780046a6f686e2281d00f23241f880003420001892224902291922494249593a0a1a2a3a4a5a6a7a8a9aaabacadae24af3a00003b003c003d816472064e014f012a57000823810858235b235a2359b03139330039b1b200b322c01a23c1001a2323c21a23c3233e233f8120af06002a494905002a49490700b53a03b6b7043cb8033a0c2349c42a9631007300810881088120978101c53a8101c6003a"
 
-const v7Compiled = v6Compiled + "5e005f018120af060180070123456789abcd49490501988003012345494984800243218001775c0280018881015d" + boxCompiled + pairingCompiled
-
-<<<<<<< HEAD
-const boxCompiled = "b9babbbcbdbfbe"
-=======
+const randomnessCompiled = "81ffff03d101d000"
+
+const v7Compiled = v6Compiled + "5e005f018120af060180070123456789abcd49490501988003012345494984" +
+	randomnessCompiled + "800243218001775c0280018881015d"
+
 const switchCompiled = "81018a02fff800008101"
 
 const v8Compiled = v7Compiled + switchCompiled
 
 const v9Compiled = v7Compiled + pairingCompiled
->>>>>>> 099392ad
 
 var nonsense = map[uint64]string{
 	1: v1Nonsense,
@@ -434,11 +427,8 @@
 	5: v5Nonsense,
 	6: v6Nonsense,
 	7: v7Nonsense,
-<<<<<<< HEAD
-=======
 	8: v8Nonsense,
 	9: v9Nonsense,
->>>>>>> 099392ad
 }
 
 var compiled = map[uint64]string{
@@ -449,6 +439,7 @@
 	5: "052004010002b7a60c26050242420c68656c6c6f20776f726c6421070123456789abcd208dae2087fbba51304eb02b91f656948397a7946390e8cb70fc9ea4d95f92251d047465737400320032013202320380021234292929292b0431003101310231043105310731083109310a310b310c310d310e310f3111311231133114311533000033000133000233000433000533000733000833000933000a33000b33000c33000d33000e33000f3300113300123300133300143300152d2e01022581f8acd19181cf959a1281f8acd19181cf951a81f8acd19181cf1581f8acd191810f082209240a220b230c240d250e230f23102311231223132314181b1c28171615400003290349483403350222231d4a484848482b50512a632223524100034200004322602261222704634848222862482864286548482228246628226723286828692322700048482371004848361c0037001a0031183119311b311d311e311f312023221e312131223123312431253126312731283129312a312b312c312d312e312f447825225314225427042455220824564c4d4b0222382124391c0081e80780046a6f686e2281d00f23241f880003420001892224902291922494249593a0a1a2a3a4a5a6a7a8a9aaabacadae24af3a00003b003c003d816472064e014f012a57000823810858235b235a2359b03139330039b1b200b322c01a23c1001a2323c21a23c3233e233f8120af06002a494905002a49490700b53a03",
 	6: "06" + v6Compiled,
 	7: "07" + v7Compiled,
+	8: "08" + v8Compiled,
 }
 
 func pseudoOp(opcode string) bool {
@@ -474,7 +465,7 @@
 	// This doesn't have to be a sensible program to run, it just has to compile.
 
 	t.Parallel()
-	require.Equal(t, LogicVersion, len(nonsense))
+	require.LessOrEqual(t, LogicVersion, len(nonsense)) // Allow nonsense for future versions
 	for v := uint64(2); v <= AssemblerMaxVersion; v++ {
 		t.Run(fmt.Sprintf("v=%d", v), func(t *testing.T) {
 			for _, spec := range OpSpecs {
@@ -497,16 +488,20 @@
 	}
 }
 
-var experiments = []uint64{fidoVersion, pairingVersion}
+var experiments = []uint64{pairingVersion}
 
 // TestExperimental forces a conscious choice to promote "experimental" opcode
 // groups. This will fail when we increment vFuture's LogicSigVersion. If we had
 // intended to release the opcodes, they should have been removed from
 // `experiments`.
 func TestExperimental(t *testing.T) {
+	partitiontest.PartitionTest(t)
+	t.Parallel()
+
 	futureV := config.Consensus[protocol.ConsensusFuture].LogicSigVersion
 	for _, v := range experiments {
-		require.Equal(t, futureV, v)
+		// Allows less, so we can push something out, even before vFuture has been updated.
+		require.LessOrEqual(t, futureV, v)
 	}
 }
 
@@ -548,20 +543,46 @@
 	}
 }
 
-func assemblyTrace(text string, ver uint64) string {
+func assembleWithTrace(text string, ver uint64) (*OpStream, error) {
 	ops := newOpStream(ver)
 	ops.Trace = &strings.Builder{}
-	ops.assemble(text)
-	return ops.Trace.String()
+	err := ops.assemble(text)
+	return &ops, err
+}
+
+func lines(s string, num int) (bool, string) {
+	if num < 1 {
+		return true, ""
+	}
+	found := 0
+	for i := 0; i < len(s); i++ {
+		if s[i] == '\n' {
+			found++
+			if found == num {
+				return true, s[0 : i+1]
+			}
+		}
+	}
+	return false, s
+}
+
+func summarize(trace *strings.Builder) string {
+	truncated, msg := lines(trace.String(), 50)
+	if !truncated {
+		return msg
+	}
+	return msg + "(trace truncated)\n"
 }
 
 func testProg(t testing.TB, source string, ver uint64, expected ...Expect) *OpStream {
 	t.Helper()
-	program := strings.ReplaceAll(source, ";", "\n")
-	ops, err := AssembleStringWithVersion(program, ver)
+	ops, err := assembleWithTrace(source, ver)
 	if len(expected) == 0 {
 		if len(ops.Errors) > 0 || err != nil || ops == nil || ops.Program == nil {
-			t.Log(assemblyTrace(program, ver))
+			t.Log(summarize(ops.Trace))
+		}
+		if len(ops.Errors) > 10 {
+			ops.Errors = ops.Errors[:10] // Truncate to reasonable
 		}
 		require.Empty(t, ops.Errors)
 		require.NoError(t, err)
@@ -569,13 +590,13 @@
 		require.NotNil(t, ops.Program)
 		// It should always be possible to Disassemble
 		dis, err := Disassemble(ops.Program)
-		require.NoError(t, err, program)
+		require.NoError(t, err, source)
 		// And, while the disassembly may not match input
 		// exactly, the assembly of the disassembly should
 		// give the same bytecode
 		ops2, err := AssembleStringWithVersion(notrack(dis), ver)
 		if len(ops2.Errors) > 0 || err != nil || ops2 == nil || ops2.Program == nil {
-			t.Log(program)
+			t.Log(source)
 			t.Log(dis)
 		}
 		require.Empty(t, ops2.Errors)
@@ -583,7 +604,7 @@
 		require.Equal(t, ops.Program, ops2.Program)
 	} else {
 		if err == nil {
-			t.Log(program)
+			t.Log(source)
 		}
 		require.Error(t, err)
 		errors := ops.Errors
@@ -599,7 +620,7 @@
 					}
 				}
 				if fail {
-					t.Log(assemblyTrace(program, ver))
+					t.Log(summarize(ops.Trace))
 					t.FailNow()
 				}
 			} else {
@@ -616,7 +637,7 @@
 				require.NotNil(t, found, "Error %s was not found on line %d", exp.s, exp.l)
 				msg := found.Unwrap().Error()
 				if !testMatch(t, msg, exp.s) {
-					t.Log(assemblyTrace(program, ver))
+					t.Log(summarize(ops.Trace))
 					t.FailNow()
 				}
 			}
@@ -650,25 +671,47 @@
 	testLine(t, "gtxna 0 ApplicationArgs 256", AssemblerMaxVersion, "gtxna i beyond 255: 256")
 	testLine(t, "gtxna 256 Accounts 0", AssemblerMaxVersion, "gtxna t beyond 255: 256")
 	testLine(t, "gtxna 0 Sender 256", AssemblerMaxVersion, "gtxna unknown field: \"Sender\"")
-	testLine(t, "txn Accounts 0", 1, "txn expects 1 immediate argument")
+	testLine(t, "gtxna ApplicationArgs 0 255", AssemblerMaxVersion, "gtxna can only use \"ApplicationArgs\" as immediate 2")
+	testLine(t, "gtxna 0 255 ApplicationArgs", AssemblerMaxVersion, "gtxna can only use \"255\" as immediate 1 or 3")
+
+	testLine(t, "txn Accounts 256", AssemblerMaxVersion, "txn i beyond 255: 256")
+	testLine(t, "txn ApplicationArgs 256", AssemblerMaxVersion, "txn i beyond 255: 256")
+	testLine(t, "txn 255 ApplicationArgs", AssemblerMaxVersion, "txn with 2 immediates can only use \"255\" as immediate 2")
+	testLine(t, "txn Sender 256", AssemblerMaxVersion, "\"Sender\" field of txn can only be used with 1 immediate")
+	testLine(t, "gtxn 0 Accounts 256", AssemblerMaxVersion, "gtxn i beyond 255: 256")
+	testLine(t, "gtxn 0 ApplicationArgs 256", AssemblerMaxVersion, "gtxn i beyond 255: 256")
+	testLine(t, "gtxn 256 Accounts 0", AssemblerMaxVersion, "gtxn t beyond 255: 256")
+	testLine(t, "gtxn 0 Sender 256", AssemblerMaxVersion, "\"Sender\" field of gtxn can only be used with 2 immediates")
+	testLine(t, "gtxn ApplicationArgs 0 255", AssemblerMaxVersion, "gtxn with 3 immediates can only use \"ApplicationArgs\" as immediate 2")
+	testLine(t, "gtxn 0 255 ApplicationArgs", AssemblerMaxVersion, "gtxn with 3 immediates can only use \"255\" as immediate 1 or 3")
+
+	testLine(t, "txn Accounts 0", 1, "txn opcode with 2 immediates was introduced in v2")
 	testLine(t, "txn Accounts 0 1", 2, "txn expects 1 or 2 immediate arguments")
 	testLine(t, "txna Accounts 0 1", AssemblerMaxVersion, "txna expects 2 immediate arguments")
+	testLine(t, "txn Accounts 0 1", AssemblerMaxVersion, "txn expects 1 or 2 immediate arguments")
 	testLine(t, "txnas Accounts 1", AssemblerMaxVersion, "txnas expects 1 immediate argument")
 	testLine(t, "txna Accounts a", AssemblerMaxVersion, "txna unable to parse...")
-	testLine(t, "gtxn 0 Sender 0", 1, "gtxn expects 2 immediate arguments")
+	testLine(t, "txn Accounts a", AssemblerMaxVersion, "txn unable to parse...")
+	testLine(t, "gtxn 0 Sender 0", 1, "gtxn opcode with 3 immediates was introduced in v2")
 	testLine(t, "gtxn 0 Sender 1 2", 2, "gtxn expects 2 or 3 immediate arguments")
 	testLine(t, "gtxna 0 Accounts 1 2", AssemblerMaxVersion, "gtxna expects 3 immediate arguments")
 	testLine(t, "gtxna a Accounts 0", AssemblerMaxVersion, "gtxna unable to parse...")
 	testLine(t, "gtxna 0 Accounts a", AssemblerMaxVersion, "gtxna unable to parse...")
+
+	testLine(t, "gtxn 0 Accounts 1 2", AssemblerMaxVersion, "gtxn expects 2 or 3 immediate arguments")
+	testLine(t, "gtxn a Accounts 0", AssemblerMaxVersion, "gtxn unable to parse...")
+	testLine(t, "gtxn 0 Accounts a", AssemblerMaxVersion, "gtxn unable to parse...")
+
 	testLine(t, "gtxnas Accounts 1 2", AssemblerMaxVersion, "gtxnas expects 2 immediate arguments")
 	testLine(t, "txn ABC", 2, "txn unknown field: \"ABC\"")
 	testLine(t, "gtxn 0 ABC", 2, "gtxn unknown field: \"ABC\"")
 	testLine(t, "gtxn a ABC", 2, "gtxn unable to parse...")
-	testLine(t, "txn Accounts", 1, "txn unknown field: \"Accounts\"")
-	testLine(t, "txn Accounts", AssemblerMaxVersion, "txn unknown field: \"Accounts\"")
+	// For now not going to additionally report version issue until version is only problem
+	testLine(t, "txn Accounts", 1, "\"Accounts\" field of txn can only be used with 2 immediates")
+	testLine(t, "txn Accounts", AssemblerMaxVersion, "\"Accounts\" field of txn can only be used with 2 immediates")
 	testLine(t, "txn Accounts 0", AssemblerMaxVersion, "")
-	testLine(t, "gtxn 0 Accounts", AssemblerMaxVersion, "gtxn unknown field: \"Accounts\"...")
-	testLine(t, "gtxn 0 Accounts", 1, "gtxn unknown field: \"Accounts\"")
+	testLine(t, "gtxn 0 Accounts", AssemblerMaxVersion, "\"Accounts\" field of gtxn can only be used with 3 immediates")
+	testLine(t, "gtxn 0 Accounts", 1, "\"Accounts\" field of gtxn can only be used with 3 immediates")
 	testLine(t, "gtxn 0 Accounts 1", AssemblerMaxVersion, "")
 }
 
@@ -681,9 +724,9 @@
 	testProg(t, "global MinTxnFee; int 2; +", AssemblerMaxVersion)
 	testProg(t, "global ZeroAddress; byte 0x12; concat; len", AssemblerMaxVersion)
 	testProg(t, "global MinTxnFee; byte 0x12; concat", AssemblerMaxVersion,
-		Expect{3, "concat arg 0 wanted type []byte..."})
+		Expect{1, "concat arg 0 wanted type []byte..."})
 	testProg(t, "int 2; global ZeroAddress; +", AssemblerMaxVersion,
-		Expect{3, "+ arg 1 wanted type uint64..."})
+		Expect{1, "+ arg 1 wanted type uint64..."})
 }
 
 func TestAssembleDefault(t *testing.T) {
@@ -710,7 +753,7 @@
 	for v := uint64(1); v <= AssemblerMaxVersion; v++ {
 		t.Run(fmt.Sprintf("v=%d", v), func(t *testing.T) {
 			ops := newOpStream(v)
-			ops.Uint(0xcafebabe)
+			ops.IntLiteral(0xcafebabe)
 			prog := ops.prependCBlocks()
 			require.NotNil(t, prog)
 			s := hex.EncodeToString(prog)
@@ -726,9 +769,8 @@
 
 	for v := uint64(1); v <= AssemblerMaxVersion; v++ {
 		t.Run(fmt.Sprintf("v=%d", v), func(t *testing.T) {
-			t.Parallel()
 			ops := newOpStream(v)
-			ops.Uint(0xcafebabecafebabe)
+			ops.IntLiteral(0xcafebabecafebabe)
 			prog := ops.prependCBlocks()
 			require.NotNil(t, prog)
 			s := hex.EncodeToString(prog)
@@ -749,6 +791,7 @@
 			require.NotNil(t, prog)
 			s := hex.EncodeToString(prog)
 			require.Equal(t, mutateProgVersion(v, "0126010661626364656628"), s)
+			testProg(t, "byte 0x7; len", v, Expect{1, "...odd length hex string"})
 		})
 	}
 }
@@ -812,8 +855,8 @@
 	expectedOptimizedConsts := "018006616263646566"
 
 	bad := [][]string{
-		{"byte", "...needs byte literal argument"},
-		{`byte "john" "doe"`, "...with extraneous argument"},
+		{"byte", "...operation needs byte literal argument"},
+		{`byte "john" "doe"`, "...operation with extraneous argument"},
 	}
 
 	for v := uint64(1); v <= AssemblerMaxVersion; v++ {
@@ -854,6 +897,125 @@
 			testLine(t, `byte "foo bar // not a comment"`, v, "")
 		})
 	}
+}
+
+func TestManualCBlocks(t *testing.T) {
+	partitiontest.PartitionTest(t)
+	t.Parallel()
+
+	// Despite appearing twice, 500s are pushints because of manual intcblock
+	ops := testProg(t, "intcblock 1; int 500; int 500; ==", AssemblerMaxVersion)
+	require.Equal(t, ops.Program[4], OpsByName[ops.Version]["pushint"].Opcode)
+
+	ops = testProg(t, "intcblock 2 3; intcblock 4 10; int 5", AssemblerMaxVersion)
+	text, err := Disassemble(ops.Program)
+	require.NoError(t, err)
+	require.Contains(t, text, "pushint 5")
+
+	ops = testProg(t, "intcblock 2 3; intcblock 4 10; intc_3", AssemblerMaxVersion)
+	text, err = Disassemble(ops.Program)
+	require.NoError(t, err)
+	require.Contains(t, text, "intc_3\n") // That is, no commented value for intc_3 is shown
+
+	// In old straight-line versions, allow mixing int and intc if the ints all
+	// reference manual block.  Since conditionals do make it possible that
+	// different cblocks could be in effect depending on earlier path choices,
+	// maybe we should not even allow this.
+	checkSame(t, 3,
+		"intcblock 4 5 1; intc_0; intc_2; +; intc_1; ==",
+		"intcblock 4 5 1; int 4; int 1; +; intc_1; ==",
+		"intcblock 4 5 1; intc_0; int 1; +; int 5; ==")
+	checkSame(t, 3,
+		"bytecblock 0x44 0x55 0x4455; bytec_0; bytec_1; concat; bytec_2; ==",
+		"bytecblock 0x44 0x55 0x4455; byte 0x44; bytec_1; concat; byte 0x4455; ==",
+		"bytecblock 0x44 0x55 0x4455; bytec_0; byte 0x55; concat; bytec_2; ==")
+
+	// But complain if they do not
+	testProg(t, "intcblock 4; int 3;", 3, Expect{1, "int 3 used without 3 in intcblock"})
+	testProg(t, "bytecblock 0x44; byte 0x33;", 3, Expect{1, "byte/addr/method used without value in bytecblock"})
+
+	// Or if the ref comes before the constant block, even if they match
+	testProg(t, "int 5; intcblock 4;", 3, Expect{1, "intcblock following int"})
+	testProg(t, "int 4; intcblock 4;", 3, Expect{1, "intcblock following int"})
+	testProg(t, "addr RWXCBB73XJITATVQFOI7MVUUQOL2PFDDSDUMW4H4T2SNSX4SEUOQ2MM7F4; bytecblock 0x44", 3, Expect{1, "bytecblock following byte/addr/method"})
+
+	// But we can't complain precisely once backjumps are allowed, so we force
+	// compile to push*. (We don't analyze the CFG, so we don't know if we can
+	// use what is in the user defined block. Perhaps we could special case
+	// single cblocks at start of program.
+	checkSame(t, 4,
+		"intcblock 4 5 1; int 4; int 1; +; int 5; ==",
+		"intcblock 4 5 1; pushint 4; pushint 1; +; pushint 5; ==")
+	checkSame(t, 4,
+		"bytecblock 0x44 0x55 0x4455; byte 0x44; byte 0x55; concat; byte 0x4455; ==",
+		"bytecblock 0x44 0x55 0x4455; pushbytes 0x44; pushbytes 0x55; concat; pushbytes 0x4455; ==")
+	// Can't switch to push* after the fact.
+	testProg(t, "int 5; intcblock 4;", 4, Expect{1, "intcblock following int"})
+	testProg(t, "int 4; intcblock 4;", 4, Expect{1, "intcblock following int"})
+	testProg(t, "addr RWXCBB73XJITATVQFOI7MVUUQOL2PFDDSDUMW4H4T2SNSX4SEUOQ2MM7F4; bytecblock 0x44", 4, Expect{1, "bytecblock following byte/addr/method"})
+
+	// Ignore manually added cblocks in deadcode, so they can be added easily to
+	// existing programs. There are proposals to put metadata there.
+	ops = testProg(t, "int 4; int 4; +; int 8; ==; return; intcblock 10", AssemblerMaxVersion)
+	require.Equal(t, ops.Program[1], OpsByName[ops.Version]["intcblock"].Opcode)
+	require.EqualValues(t, ops.Program[3], 4) // <intcblock> 1 4 <intc_0>
+	require.Equal(t, ops.Program[4], OpsByName[ops.Version]["intc_0"].Opcode)
+	ops = testProg(t, "b skip; intcblock 10; skip: int 4; int 4; +; int 8; ==;", AssemblerMaxVersion)
+	require.Equal(t, ops.Program[1], OpsByName[ops.Version]["intcblock"].Opcode)
+	require.EqualValues(t, ops.Program[3], 4)
+
+	ops = testProg(t, "byte 0x44; byte 0x44; concat; len; return; bytecblock 0x11", AssemblerMaxVersion)
+	require.Equal(t, ops.Program[1], OpsByName[ops.Version]["bytecblock"].Opcode)
+	require.EqualValues(t, ops.Program[4], 0x44) // <bytecblock> 1 1 0x44 <bytec_0>
+	require.Equal(t, ops.Program[5], OpsByName[ops.Version]["bytec_0"].Opcode)
+	ops = testProg(t, "b skip; bytecblock 0x11; skip: byte 0x44; byte 0x44; concat; len; int 4; ==", AssemblerMaxVersion)
+	require.Equal(t, ops.Program[1], OpsByName[ops.Version]["bytecblock"].Opcode)
+	require.EqualValues(t, ops.Program[4], 0x44)
+}
+
+func TestManualCBlocksPreBackBranch(t *testing.T) {
+	partitiontest.PartitionTest(t)
+	t.Parallel()
+
+	// Before backbranch enabled, the assembler is willing to assemble an `int`
+	// reference after an intcblock as an intc. It uses the most recent seen
+	// non-deadcode intcblock, so it *could* be wrong.
+	testProg(t, "intcblock 10 20; int 10;", backBranchEnabledVersion-1)
+	// By the same token, assembly complains if that intcblock doesn't have the
+	// constant. In v3, and v3 only, it *could* pushint.
+	testProg(t, "intcblock 10 20; int 30;", backBranchEnabledVersion-1, Expect{1, "int 30 used..."})
+
+	// Since the second intcblock is dead, the `int 10` "sees" the first block, not the second
+	testProg(t, "intcblock 10 20; b skip; intcblock 3 4 5; skip: int 10;", backBranchEnabledVersion-1)
+	testProg(t, "intcblock 10 20; b skip; intcblock 3 4 5; skip: int 3;", backBranchEnabledVersion-1,
+		Expect{1, "int 3 used..."})
+
+	// Here, the intcblock in effect is unknowable, better to force the user to
+	// use intc (unless pushint is available to save the day).
+
+	// backBranchEnabledVersion-1 contains pushint
+	testProg(t, "intcblock 10 20; txn NumAppArgs; bz skip; intcblock 3 4 5; skip: int 10;", backBranchEnabledVersion-1)
+	testProg(t, "intcblock 10 20; txn NumAppArgs; bz skip; intcblock 3 4 5; skip: int 3;", backBranchEnabledVersion-1)
+
+	// backBranchEnabledVersion-2 does not
+	testProg(t, "intcblock 10 20; txn NumAppArgs; bz skip; intcblock 3 4 5; skip: int 10;", backBranchEnabledVersion-2,
+		Expect{1, "int 10 used with manual intcblocks. Use intc."})
+	testProg(t, "intcblock 10 20; txn NumAppArgs; bz skip; intcblock 3 4 5; skip: int 3;", backBranchEnabledVersion-2,
+		Expect{1, "int 3 used with manual intcblocks. Use intc."})
+
+	// REPEAT ABOVE, BUT FOR BYTE BLOCKS
+
+	testProg(t, "bytecblock 0x10 0x20; byte 0x10;", backBranchEnabledVersion-1)
+	testProg(t, "bytecblock 0x10 0x20; byte 0x30;", backBranchEnabledVersion-1, Expect{1, "byte/addr/method used..."})
+	testProg(t, "bytecblock 0x10 0x20; b skip; bytecblock 0x03 0x04 0x05; skip: byte 0x10;", backBranchEnabledVersion-1)
+	testProg(t, "bytecblock 0x10 0x20; b skip; bytecblock 0x03 0x04 0x05; skip: byte 0x03;", backBranchEnabledVersion-1,
+		Expect{1, "byte/addr/method used..."})
+	testProg(t, "bytecblock 0x10 0x20; txn NumAppArgs; bz skip; bytecblock 0x03 0x04 0x05; skip: byte 0x10;", backBranchEnabledVersion-1)
+	testProg(t, "bytecblock 0x10 0x20; txn NumAppArgs; bz skip; bytecblock 0x03 0x04 0x05; skip: byte 0x03;", backBranchEnabledVersion-1)
+	testProg(t, "bytecblock 0x10 0x20; txn NumAppArgs; bz skip; bytecblock 0x03 0x04 0x05; skip: byte 0x10;", backBranchEnabledVersion-2,
+		Expect{1, "byte 0x10 used with manual bytecblocks. Use bytec."})
+	testProg(t, "bytecblock 0x10 0x20; txn NumAppArgs; bz skip; bytecblock 0x03 0x04 0x05; skip: byte 0x03;", backBranchEnabledVersion-2,
+		Expect{1, "byte 0x03 used with manual bytecblocks. Use bytec."})
 }
 
 func TestAssembleOptimizedConstants(t *testing.T) {
@@ -1091,209 +1253,91 @@
 	partitiontest.PartitionTest(t)
 	t.Parallel()
 
-	line := "op arg"
-	fields := fieldsFromLine(line)
-	require.Equal(t, 2, len(fields))
-	require.Equal(t, "op", fields[0])
-	require.Equal(t, "arg", fields[1])
-
-	line = "op arg // test"
-	fields = fieldsFromLine(line)
-	require.Equal(t, 2, len(fields))
-	require.Equal(t, "op", fields[0])
-	require.Equal(t, "arg", fields[1])
-
-	line = "op base64 ABC//=="
-	fields = fieldsFromLine(line)
-	require.Equal(t, 3, len(fields))
-	require.Equal(t, "op", fields[0])
-	require.Equal(t, "base64", fields[1])
-	require.Equal(t, "ABC//==", fields[2])
-
-	line = "op base64 ABC/=="
-	fields = fieldsFromLine(line)
-	require.Equal(t, 3, len(fields))
-	require.Equal(t, "op", fields[0])
-	require.Equal(t, "base64", fields[1])
-	require.Equal(t, "ABC/==", fields[2])
-
-	line = "op base64 ABC/== /"
-	fields = fieldsFromLine(line)
-	require.Equal(t, 4, len(fields))
-	require.Equal(t, "op", fields[0])
-	require.Equal(t, "base64", fields[1])
-	require.Equal(t, "ABC/==", fields[2])
-	require.Equal(t, "/", fields[3])
-
-	line = "op base64 ABC/== //"
-	fields = fieldsFromLine(line)
-	require.Equal(t, 3, len(fields))
-	require.Equal(t, "op", fields[0])
-	require.Equal(t, "base64", fields[1])
-	require.Equal(t, "ABC/==", fields[2])
-
-	line = "op base64 ABC//== //"
-	fields = fieldsFromLine(line)
-	require.Equal(t, 3, len(fields))
-	require.Equal(t, "op", fields[0])
-	require.Equal(t, "base64", fields[1])
-	require.Equal(t, "ABC//==", fields[2])
-
-	line = "op b64 ABC//== //"
-	fields = fieldsFromLine(line)
-	require.Equal(t, 3, len(fields))
-	require.Equal(t, "op", fields[0])
-	require.Equal(t, "b64", fields[1])
-	require.Equal(t, "ABC//==", fields[2])
-
-	line = "op b64(ABC//==) // comment"
-	fields = fieldsFromLine(line)
-	require.Equal(t, 2, len(fields))
-	require.Equal(t, "op", fields[0])
-	require.Equal(t, "b64(ABC//==)", fields[1])
-
-	line = "op base64(ABC//==) // comment"
-	fields = fieldsFromLine(line)
-	require.Equal(t, 2, len(fields))
-	require.Equal(t, "op", fields[0])
-	require.Equal(t, "base64(ABC//==)", fields[1])
-
-	line = "op b64(ABC/==) // comment"
-	fields = fieldsFromLine(line)
-	require.Equal(t, 2, len(fields))
-	require.Equal(t, "op", fields[0])
-	require.Equal(t, "b64(ABC/==)", fields[1])
-
-	line = "op base64(ABC/==) // comment"
-	fields = fieldsFromLine(line)
-	require.Equal(t, 2, len(fields))
-	require.Equal(t, "op", fields[0])
-	require.Equal(t, "base64(ABC/==)", fields[1])
-
-	line = "base64(ABC//==)"
-	fields = fieldsFromLine(line)
-	require.Equal(t, 1, len(fields))
-	require.Equal(t, "base64(ABC//==)", fields[0])
-
-	line = "b(ABC//==)"
-	fields = fieldsFromLine(line)
-	require.Equal(t, 1, len(fields))
-	require.Equal(t, "b(ABC", fields[0])
-
-	line = "b(ABC//==) //"
-	fields = fieldsFromLine(line)
-	require.Equal(t, 1, len(fields))
-	require.Equal(t, "b(ABC", fields[0])
-
-	line = "b(ABC ==) //"
-	fields = fieldsFromLine(line)
-	require.Equal(t, 2, len(fields))
-	require.Equal(t, "b(ABC", fields[0])
-	require.Equal(t, "==)", fields[1])
-
-	line = "op base64 ABC)"
-	fields = fieldsFromLine(line)
-	require.Equal(t, 3, len(fields))
-	require.Equal(t, "op", fields[0])
-	require.Equal(t, "base64", fields[1])
-	require.Equal(t, "ABC)", fields[2])
-
-	line = "op base64 ABC) // comment"
-	fields = fieldsFromLine(line)
-	require.Equal(t, 3, len(fields))
-	require.Equal(t, "op", fields[0])
-	require.Equal(t, "base64", fields[1])
-	require.Equal(t, "ABC)", fields[2])
-
-	line = "op base64 ABC//) // comment"
-	fields = fieldsFromLine(line)
-	require.Equal(t, 3, len(fields))
-	require.Equal(t, "op", fields[0])
-	require.Equal(t, "base64", fields[1])
-	require.Equal(t, "ABC//)", fields[2])
-
-	line = `op "test"`
-	fields = fieldsFromLine(line)
-	require.Equal(t, 2, len(fields))
-	require.Equal(t, "op", fields[0])
-	require.Equal(t, `"test"`, fields[1])
-
-	line = `op "test1 test2"`
-	fields = fieldsFromLine(line)
-	require.Equal(t, 2, len(fields))
-	require.Equal(t, "op", fields[0])
-	require.Equal(t, `"test1 test2"`, fields[1])
-
-	line = `op "test1 test2" // comment`
-	fields = fieldsFromLine(line)
-	require.Equal(t, 2, len(fields))
-	require.Equal(t, "op", fields[0])
-	require.Equal(t, `"test1 test2"`, fields[1])
-
-	line = `op "test1 test2 // not a comment"`
-	fields = fieldsFromLine(line)
-	require.Equal(t, 2, len(fields))
-	require.Equal(t, "op", fields[0])
-	require.Equal(t, `"test1 test2 // not a comment"`, fields[1])
-
-	line = `op "test1 test2 // not a comment" // comment`
-	fields = fieldsFromLine(line)
-	require.Equal(t, 2, len(fields))
-	require.Equal(t, "op", fields[0])
-	require.Equal(t, `"test1 test2 // not a comment"`, fields[1])
-
-	line = `op "test1 test2 // not a comment" // comment`
-	fields = fieldsFromLine(line)
-	require.Equal(t, 2, len(fields))
-	require.Equal(t, "op", fields[0])
-	require.Equal(t, `"test1 test2 // not a comment"`, fields[1])
-
-	line = `op "test1 test2" //`
-	fields = fieldsFromLine(line)
-	require.Equal(t, 2, len(fields))
-	require.Equal(t, "op", fields[0])
-	require.Equal(t, `"test1 test2"`, fields[1])
-
-	line = `op "test1 test2"//`
-	fields = fieldsFromLine(line)
-	require.Equal(t, 2, len(fields))
-	require.Equal(t, "op", fields[0])
-	require.Equal(t, `"test1 test2"`, fields[1])
-
-	line = `op "test1 test2` // non-terminated string literal
-	fields = fieldsFromLine(line)
-	require.Equal(t, 2, len(fields))
-	require.Equal(t, "op", fields[0])
-	require.Equal(t, `"test1 test2`, fields[1])
-
-	line = `op "test1 test2\"` // non-terminated string literal
-	fields = fieldsFromLine(line)
-	require.Equal(t, 2, len(fields))
-	require.Equal(t, "op", fields[0])
-	require.Equal(t, `"test1 test2\"`, fields[1])
-
-	line = `op \"test1 test2\"` // not a string literal
-	fields = fieldsFromLine(line)
-	require.Equal(t, 3, len(fields))
-	require.Equal(t, "op", fields[0])
-	require.Equal(t, `\"test1`, fields[1])
-	require.Equal(t, `test2\"`, fields[2])
-
-	line = `"test1 test2"`
-	fields = fieldsFromLine(line)
-	require.Equal(t, 1, len(fields))
-	require.Equal(t, `"test1 test2"`, fields[0])
-
-	line = `\"test1 test2"`
-	fields = fieldsFromLine(line)
-	require.Equal(t, 2, len(fields))
-	require.Equal(t, `\"test1`, fields[0])
-	require.Equal(t, `test2"`, fields[1])
-
-	line = `"" // test`
-	fields = fieldsFromLine(line)
-	require.Equal(t, 1, len(fields))
-	require.Equal(t, `""`, fields[0])
+	check := func(line string, tokens ...string) {
+		t.Helper()
+		assert.Equal(t, tokensFromLine(line), tokens)
+	}
+
+	check("op arg", "op", "arg")
+	check("op arg // test", "op", "arg")
+	check("op base64 ABC//==", "op", "base64", "ABC//==")
+	check("op base64 base64", "op", "base64", "base64")
+	check("op base64 base64 //comment", "op", "base64", "base64")
+	check("op base64 base64; op2 //done", "op", "base64", "base64", ";", "op2")
+	check("op base64 ABC/==", "op", "base64", "ABC/==")
+	check("op base64 ABC/== /", "op", "base64", "ABC/==", "/")
+	check("op base64 ABC/== //", "op", "base64", "ABC/==")
+	check("op base64 ABC//== //", "op", "base64", "ABC//==")
+	check("op b64 ABC//== //", "op", "b64", "ABC//==")
+	check("op b64(ABC//==) // comment", "op", "b64(ABC//==)")
+	check("op base64(ABC//==) // comment", "op", "base64(ABC//==)")
+	check("op b64(ABC/==) // comment", "op", "b64(ABC/==)")
+	check("op base64(ABC/==) // comment", "op", "base64(ABC/==)")
+	check("base64(ABC//==)", "base64(ABC//==)")
+	check("b(ABC//==)", "b(ABC")
+	check("b(ABC//==) //", "b(ABC")
+	check("b(ABC ==) //", "b(ABC", "==)")
+	check("op base64 ABC)", "op", "base64", "ABC)")
+	check("op base64 ABC) // comment", "op", "base64", "ABC)")
+	check("op base64 ABC//) // comment", "op", "base64", "ABC//)")
+	check(`op "test"`, "op", `"test"`)
+	check(`op "test1 test2"`, "op", `"test1 test2"`)
+	check(`op "test1 test2" // comment`, "op", `"test1 test2"`)
+	check(`op "test1 test2 // not a comment"`, "op", `"test1 test2 // not a comment"`)
+	check(`op "test1 test2 // not a comment" // comment`, "op", `"test1 test2 // not a comment"`)
+	check(`op "test1 test2" //`, "op", `"test1 test2"`)
+	check(`op "test1 test2"//`, "op", `"test1 test2"`)
+	check(`op "test1 test2`, "op", `"test1 test2`)          // non-terminated string literal
+	check(`op "test1 test2\"`, "op", `"test1 test2\"`)      // non-terminated string literal
+	check(`op \"test1 test2\"`, "op", `\"test1`, `test2\"`) // not a string literal
+	check(`"test1 test2"`, `"test1 test2"`)
+	check(`\"test1 test2"`, `\"test1`, `test2"`)
+	check(`"" // test`, `""`)
+	check("int 1; int 2", "int", "1", ";", "int", "2")
+	check("int 1;;;int 2", "int", "1", ";", ";", ";", "int", "2")
+	check("int 1; ;int 2;; ; ;; ", "int", "1", ";", ";", "int", "2", ";", ";", ";", ";", ";")
+	check(";", ";")
+	check("; ; ;;;;", ";", ";", ";", ";", ";", ";")
+	check(" ;", ";")
+	check(" ; ", ";")
+}
+
+func TestSplitTokens(t *testing.T) {
+	partitiontest.PartitionTest(t)
+	t.Parallel()
+
+	check := func(tokens []string, left []string, right []string) {
+		t.Helper()
+		current, next := splitTokens(tokens)
+		assert.Equal(t, left, current)
+		assert.Equal(t, right, next)
+	}
+
+	check([]string{"hey,", "how's", ";", ";", "it", "going", ";"},
+		[]string{"hey,", "how's"},
+		[]string{";", "it", "going", ";"},
+	)
+
+	check([]string{";"},
+		[]string{},
+		[]string{},
+	)
+
+	check([]string{";", "it", "going"},
+		[]string{},
+		[]string{"it", "going"},
+	)
+
+	check([]string{"hey,", "how's"},
+		[]string{"hey,", "how's"},
+		nil,
+	)
+
+	check([]string{`"hey in quotes;"`, "getting", `";"`, ";", "tricky"},
+		[]string{`"hey in quotes;"`, "getting", `";"`},
+		[]string{"tricky"},
+	)
+
 }
 
 func TestAssembleRejectNegJump(t *testing.T) {
@@ -1545,8 +1589,11 @@
 	// optimizations in later versions that change the bytecode
 	// emitted. But currently it is, so we test it for now to
 	// catch any suprises.
-	require.Equal(t, LogicVersion, len(nonsense))
+	require.LessOrEqual(t, LogicVersion, len(nonsense)) // Allow nonsense for future versions
 	for v, source := range nonsense {
+		if v > LogicVersion {
+			continue // We allow them to be set, but can't test assembly beyond LogicVersion
+		}
 		t.Run(fmt.Sprintf("v=%d", v), func(t *testing.T) {
 			ops := testProg(t, source, v)
 			t2, err := Disassemble(ops.Program)
@@ -1596,40 +1643,17 @@
 	t.Parallel()
 
 	for v := uint64(1); v <= AssemblerMaxVersion; v++ {
-		testProg(t, "int", v, Expect{1, "int needs one immediate argument, was given 0"})
-		testProg(t, "int 1 2", v, Expect{1, "int needs one immediate argument, was given 2"})
-		testProg(t, "intc", v, Expect{1, "intc needs one immediate argument, was given 0"})
-		testProg(t, "intc hi bye", v, Expect{1, "intc needs one immediate argument, was given 2"})
-		testProg(t, "byte", v, Expect{1, "byte needs byte literal argument"})
-		testProg(t, "bytec", v, Expect{1, "bytec needs one immediate argument, was given 0"})
-		testProg(t, "bytec 1 x", v, Expect{1, "bytec needs one immediate argument, was given 2"})
-		testProg(t, "addr", v, Expect{1, "addr needs one immediate argument, was given 0"})
-		testProg(t, "addr x y", v, Expect{1, "addr needs one immediate argument, was given 2"})
+		testProg(t, "int", v, Expect{1, "int needs one argument"})
+		testProg(t, "intc", v, Expect{1, "intc operation needs one argument"})
+		testProg(t, "byte", v, Expect{1, "byte operation needs byte literal argument"})
+		testProg(t, "bytec", v, Expect{1, "bytec operation needs one argument"})
+		testProg(t, "addr", v, Expect{1, "addr operation needs one argument"})
 	}
 	for v := uint64(3); v <= AssemblerMaxVersion; v++ {
-		testProg(t, "pushint", v, Expect{1, "pushint needs one immediate argument, was given 0"})
-		testProg(t, "pushint 3 4", v, Expect{1, "pushint needs one immediate argument, was given 2"})
-		testProg(t, "pushbytes", v, Expect{1, "pushbytes needs byte literal argument"})
-	}
-}
-
-func TestBranchArgs(t *testing.T) {
-	partitiontest.PartitionTest(t)
-	t.Parallel()
-
-	for v := uint64(2); v <= AssemblerMaxVersion; v++ {
-		testProg(t, "b", v, Expect{1, "b needs a single label argument"})
-		testProg(t, "b lab1 lab2", v, Expect{1, "b needs a single label argument"})
-		testProg(t, "int 1; bz", v, Expect{2, "bz needs a single label argument"})
-		testProg(t, "int 1; bz a b", v, Expect{2, "bz needs a single label argument"})
-		testProg(t, "int 1; bnz", v, Expect{2, "bnz needs a single label argument"})
-		testProg(t, "int 1; bnz c d", v, Expect{2, "bnz needs a single label argument"})
-	}
-
-	for v := uint64(4); v <= AssemblerMaxVersion; v++ {
-		testProg(t, "callsub", v, Expect{1, "callsub needs a single label argument"})
-		testProg(t, "callsub one two", v, Expect{1, "callsub needs a single label argument"})
-	}
+		testProg(t, "pushint", v, Expect{1, "pushint needs one argument"})
+		testProg(t, "pushbytes", v, Expect{1, "pushbytes operation needs byte literal argument"})
+	}
+
 }
 
 func TestAssembleDisassembleErrors(t *testing.T) {
@@ -1755,7 +1779,7 @@
 
 	testLine(t, "txna Accounts 0", AssemblerMaxVersion, "")
 	testLine(t, "txna Accounts 0", 2, "")
-	testLine(t, "txna Accounts 0", 1, "txna opcode was introduced in TEAL v2")
+	testLine(t, "txna Accounts 0", 1, "txna opcode was introduced in v2")
 }
 
 func TestAssembleBalance(t *testing.T) {
@@ -1798,22 +1822,22 @@
 		testProg(t, "asset_holding_get ABC 1", v,
 			Expect{1, "asset_holding_get ABC 1 expects 2 stack arguments..."})
 		testProg(t, "int 1; asset_holding_get ABC 1", v,
-			Expect{2, "asset_holding_get ABC 1 expects 2 stack arguments..."})
+			Expect{1, "asset_holding_get ABC 1 expects 2 stack arguments..."})
 		testProg(t, "int 1; int 1; asset_holding_get ABC 1", v,
-			Expect{3, "asset_holding_get expects 1 immediate argument"})
+			Expect{1, "asset_holding_get expects 1 immediate argument"})
 		testProg(t, "int 1; int 1; asset_holding_get ABC", v,
-			Expect{3, "asset_holding_get unknown field: \"ABC\""})
+			Expect{1, "asset_holding_get unknown field: \"ABC\""})
 
 		testProg(t, "byte 0x1234; asset_params_get ABC 1", v,
-			Expect{2, "asset_params_get ABC 1 arg 0 wanted type uint64..."})
+			Expect{1, "asset_params_get ABC 1 arg 0 wanted type uint64..."})
 
 		// Test that AssetUnitName is known to return bytes
 		testProg(t, "int 1; asset_params_get AssetUnitName; pop; int 1; +", v,
-			Expect{5, "+ arg 0 wanted type uint64..."})
+			Expect{1, "+ arg 0 wanted type uint64..."})
 
 		// Test that AssetTotal is known to return uint64
 		testProg(t, "int 1; asset_params_get AssetTotal; pop; byte 0x12; concat", v,
-			Expect{5, "concat arg 0 wanted type []byte..."})
+			Expect{1, "concat arg 0 wanted type []byte..."})
 
 		testLine(t, "asset_params_get ABC 1", v, "asset_params_get expects 1 immediate argument")
 		testLine(t, "asset_params_get ABC", v, "asset_params_get unknown field: \"ABC\"")
@@ -1946,7 +1970,7 @@
 	partitiontest.PartitionTest(t)
 	t.Parallel()
 
-	// starting from TEAL v2 branching to the last line are legal
+	// starting from v2 branching to the last line are legal
 	for v := uint64(2); v <= AssemblerMaxVersion; v++ {
 		t.Run(fmt.Sprintf("v=%d", v), func(t *testing.T) {
 			source := fmt.Sprintf(`#pragma version %d
@@ -2279,7 +2303,7 @@
 	ops = testProg(t, text, assemblerNoVersion)
 	require.Equal(t, ops2.Program, ops.Program)
 
-	// check if no version it defaults to TEAL v1
+	// check if no version it defaults to v1
 	text = `byte "test"
 len
 `
@@ -2409,29 +2433,29 @@
 	t.Parallel()
 
 	/* reconfirm that we detect this type error */
-	testProg(t, "int 1; byte 0x1234; +", AssemblerMaxVersion, Expect{3, "+ arg 1..."})
+	testProg(t, "int 1; byte 0x1234; +", AssemblerMaxVersion, Expect{1, "+ arg 1..."})
 	/* despite swap, we track types */
-	testProg(t, "int 1; byte 0x1234; swap; +", AssemblerMaxVersion, Expect{4, "+ arg 0..."})
-	testProg(t, "byte 0x1234; int 1; swap; +", AssemblerMaxVersion, Expect{4, "+ arg 1..."})
+	testProg(t, "int 1; byte 0x1234; swap; +", AssemblerMaxVersion, Expect{1, "+ arg 0..."})
+	testProg(t, "byte 0x1234; int 1; swap; +", AssemblerMaxVersion, Expect{1, "+ arg 1..."})
 }
 
 func TestDigAsm(t *testing.T) {
 	partitiontest.PartitionTest(t)
 	t.Parallel()
-	testProg(t, "int 1; dig; +", AssemblerMaxVersion, Expect{2, "dig expects 1 immediate..."})
-	testProg(t, "int 1; dig junk; +", AssemblerMaxVersion, Expect{2, "dig unable to parse..."})
+	testProg(t, "int 1; dig; +", AssemblerMaxVersion, Expect{1, "dig expects 1 immediate..."})
+	testProg(t, "int 1; dig junk; +", AssemblerMaxVersion, Expect{1, "dig unable to parse..."})
 
 	testProg(t, "int 1; byte 0x1234; int 2; dig 2; +", AssemblerMaxVersion)
 	testProg(t, "byte 0x32; byte 0x1234; int 2; dig 2; +", AssemblerMaxVersion,
-		Expect{5, "+ arg 1..."})
+		Expect{1, "+ arg 1..."})
 	testProg(t, "byte 0x32; byte 0x1234; int 2; dig 3; +", AssemblerMaxVersion,
-		Expect{4, "dig 3 expects 4..."})
+		Expect{1, "dig 3 expects 4..."})
 	testProg(t, "int 1; byte 0x1234; int 2; dig 12; +", AssemblerMaxVersion,
-		Expect{4, "dig 12 expects 13..."})
+		Expect{1, "dig 12 expects 13..."})
 
 	// Confirm that digging something out does not ruin our knowledge about the types in the middle
 	testProg(t, "int 1; byte 0x1234; byte 0x1234; dig 2; dig 3; +; pop; +", AssemblerMaxVersion,
-		Expect{8, "+ arg 1..."})
+		Expect{1, "+ arg 1..."})
 	testProg(t, "int 3; pushbytes \"123456\"; int 1; dig 2; substring3", AssemblerMaxVersion)
 
 }
@@ -2439,39 +2463,39 @@
 func TestEqualsTypeCheck(t *testing.T) {
 	partitiontest.PartitionTest(t)
 	t.Parallel()
-	testProg(t, "int 1; byte 0x1234; ==", AssemblerMaxVersion, Expect{3, "== arg 0..."})
-	testProg(t, "int 1; byte 0x1234; !=", AssemblerMaxVersion, Expect{3, "!= arg 0..."})
-	testProg(t, "byte 0x1234; int 1; ==", AssemblerMaxVersion, Expect{3, "== arg 0..."})
-	testProg(t, "byte 0x1234; int 1; !=", AssemblerMaxVersion, Expect{3, "!= arg 0..."})
+	testProg(t, "int 1; byte 0x1234; ==", AssemblerMaxVersion, Expect{1, "== arg 0..."})
+	testProg(t, "int 1; byte 0x1234; !=", AssemblerMaxVersion, Expect{1, "!= arg 0..."})
+	testProg(t, "byte 0x1234; int 1; ==", AssemblerMaxVersion, Expect{1, "== arg 0..."})
+	testProg(t, "byte 0x1234; int 1; !=", AssemblerMaxVersion, Expect{1, "!= arg 0..."})
 }
 
 func TestDupTypeCheck(t *testing.T) {
 	partitiontest.PartitionTest(t)
 	t.Parallel()
-	testProg(t, "byte 0x1234; dup; int 1; +", AssemblerMaxVersion, Expect{4, "+ arg 0..."})
+	testProg(t, "byte 0x1234; dup; int 1; +", AssemblerMaxVersion, Expect{1, "+ arg 0..."})
 	testProg(t, "byte 0x1234; int 1; dup; +", AssemblerMaxVersion)
-	testProg(t, "byte 0x1234; int 1; dup2; +", AssemblerMaxVersion, Expect{4, "+ arg 0..."})
-	testProg(t, "int 1; byte 0x1234; dup2; +", AssemblerMaxVersion, Expect{4, "+ arg 1..."})
-
-	testProg(t, "byte 0x1234; int 1; dup; dig 1; len", AssemblerMaxVersion, Expect{5, "len arg 0..."})
-	testProg(t, "int 1; byte 0x1234; dup; dig 1; !", AssemblerMaxVersion, Expect{5, "! arg 0..."})
-
-	testProg(t, "byte 0x1234; int 1; dup2; dig 2; len", AssemblerMaxVersion, Expect{5, "len arg 0..."})
-	testProg(t, "int 1; byte 0x1234; dup2; dig 2; !", AssemblerMaxVersion, Expect{5, "! arg 0..."})
+	testProg(t, "byte 0x1234; int 1; dup2; +", AssemblerMaxVersion, Expect{1, "+ arg 0..."})
+	testProg(t, "int 1; byte 0x1234; dup2; +", AssemblerMaxVersion, Expect{1, "+ arg 1..."})
+
+	testProg(t, "byte 0x1234; int 1; dup; dig 1; len", AssemblerMaxVersion, Expect{1, "len arg 0..."})
+	testProg(t, "int 1; byte 0x1234; dup; dig 1; !", AssemblerMaxVersion, Expect{1, "! arg 0..."})
+
+	testProg(t, "byte 0x1234; int 1; dup2; dig 2; len", AssemblerMaxVersion, Expect{1, "len arg 0..."})
+	testProg(t, "int 1; byte 0x1234; dup2; dig 2; !", AssemblerMaxVersion, Expect{1, "! arg 0..."})
 }
 
 func TestSelectTypeCheck(t *testing.T) {
 	partitiontest.PartitionTest(t)
 	t.Parallel()
-	testProg(t, "int 1; int 2; int 3; select; len", AssemblerMaxVersion, Expect{5, "len arg 0..."})
-	testProg(t, "byte 0x1234; byte 0x5678; int 3; select; !", AssemblerMaxVersion, Expect{5, "! arg 0..."})
+	testProg(t, "int 1; int 2; int 3; select; len", AssemblerMaxVersion, Expect{1, "len arg 0..."})
+	testProg(t, "byte 0x1234; byte 0x5678; int 3; select; !", AssemblerMaxVersion, Expect{1, "! arg 0..."})
 }
 
 func TestSetBitTypeCheck(t *testing.T) {
 	partitiontest.PartitionTest(t)
 	t.Parallel()
-	testProg(t, "int 1; int 2; int 3; setbit; len", AssemblerMaxVersion, Expect{5, "len arg 0..."})
-	testProg(t, "byte 0x1234; int 2; int 3; setbit; !", AssemblerMaxVersion, Expect{5, "! arg 0..."})
+	testProg(t, "int 1; int 2; int 3; setbit; len", AssemblerMaxVersion, Expect{1, "len arg 0..."})
+	testProg(t, "byte 0x1234; int 2; int 3; setbit; !", AssemblerMaxVersion, Expect{1, "! arg 0..."})
 }
 
 func TestScratchTypeCheck(t *testing.T) {
@@ -2480,13 +2504,13 @@
 	// All scratch slots should start as uint64
 	testProg(t, "load 0; int 1; +", AssemblerMaxVersion)
 	// Check load and store accurately using the scratch space
-	testProg(t, "byte 0x01; store 0; load 0; int 1; +", AssemblerMaxVersion, Expect{5, "+ arg 0..."})
+	testProg(t, "byte 0x01; store 0; load 0; int 1; +", AssemblerMaxVersion, Expect{1, "+ arg 0..."})
 	// Loads should know the type it's loading if all the slots are the same type
-	testProg(t, "int 0; loads; btoi", AssemblerMaxVersion, Expect{3, "btoi arg 0..."})
+	testProg(t, "int 0; loads; btoi", AssemblerMaxVersion, Expect{1, "btoi arg 0..."})
 	// Loads doesn't know the type when slot types vary
 	testProg(t, "byte 0x01; store 0; int 1; loads; btoi", AssemblerMaxVersion)
 	// Stores should only set slots to StackAny if they are not the same type as what is being stored
-	testProg(t, "byte 0x01; store 0; int 3; byte 0x01; stores; load 0; int 1; +", AssemblerMaxVersion, Expect{8, "+ arg 0..."})
+	testProg(t, "byte 0x01; store 0; int 3; byte 0x01; stores; load 0; int 1; +", AssemblerMaxVersion, Expect{1, "+ arg 0..."})
 	// ScratchSpace should reset after hitting label in deadcode
 	testProg(t, "byte 0x01; store 0; b label1; label1:; load 0; int 1; +", AssemblerMaxVersion)
 	// But it should reset to StackAny not uint64
@@ -2494,7 +2518,7 @@
 	// Callsubs should also reset the scratch space
 	testProg(t, "callsub A; load 0; btoi; return; A: byte 0x01; store 0; retsub", AssemblerMaxVersion)
 	// But the scratchspace should still be tracked after the callsub
-	testProg(t, "callsub A; int 1; store 0; load 0; btoi; return; A: retsub", AssemblerMaxVersion, Expect{5, "btoi arg 0..."})
+	testProg(t, "callsub A; int 1; store 0; load 0; btoi; return; A: retsub", AssemblerMaxVersion, Expect{1, "btoi arg 0..."})
 }
 
 func TestCoverAsm(t *testing.T) {
@@ -2502,9 +2526,9 @@
 	t.Parallel()
 	testProg(t, `int 4; byte "john"; int 5; cover 2; pop; +`, AssemblerMaxVersion)
 	testProg(t, `int 4; byte "ayush"; int 5; cover 1; pop; +`, AssemblerMaxVersion)
-	testProg(t, `int 4; byte "john"; int 5; cover 2; +`, AssemblerMaxVersion, Expect{5, "+ arg 1..."})
-
-	testProg(t, `int 4; cover junk`, AssemblerMaxVersion, Expect{2, "cover unable to parse n ..."})
+	testProg(t, `int 4; byte "john"; int 5; cover 2; +`, AssemblerMaxVersion, Expect{1, "+ arg 1..."})
+
+	testProg(t, `int 4; cover junk`, AssemblerMaxVersion, Expect{1, "cover unable to parse n ..."})
 }
 
 func TestUncoverAsm(t *testing.T) {
@@ -2513,38 +2537,38 @@
 	testProg(t, `int 4; byte "john"; int 5; uncover 2; +`, AssemblerMaxVersion)
 	testProg(t, `int 4; byte "ayush"; int 5; uncover 1; pop; +`, AssemblerMaxVersion)
 	testProg(t, `int 1; byte "jj"; byte "ayush"; byte "john"; int 5; uncover 4; +`, AssemblerMaxVersion)
-	testProg(t, `int 4; byte "ayush"; int 5; uncover 1; +`, AssemblerMaxVersion, Expect{5, "+ arg 1..."})
+	testProg(t, `int 4; byte "ayush"; int 5; uncover 1; +`, AssemblerMaxVersion, Expect{1, "+ arg 1..."})
 }
 
 func TestTxTypes(t *testing.T) {
 	partitiontest.PartitionTest(t)
 	t.Parallel()
-	testProg(t, "itxn_begin; itxn_field Sender", 5, Expect{2, "itxn_field Sender expects 1 stack argument..."})
-	testProg(t, "itxn_begin; int 1; itxn_field Sender", 5, Expect{3, "...wanted type []byte got uint64"})
+	testProg(t, "itxn_begin; itxn_field Sender", 5, Expect{1, "itxn_field Sender expects 1 stack argument..."})
+	testProg(t, "itxn_begin; int 1; itxn_field Sender", 5, Expect{1, "...wanted type []byte got uint64"})
 	testProg(t, "itxn_begin; byte 0x56127823; itxn_field Sender", 5)
 
-	testProg(t, "itxn_begin; itxn_field Amount", 5, Expect{2, "itxn_field Amount expects 1 stack argument..."})
-	testProg(t, "itxn_begin; byte 0x87123376; itxn_field Amount", 5, Expect{3, "...wanted type uint64 got []byte"})
+	testProg(t, "itxn_begin; itxn_field Amount", 5, Expect{1, "itxn_field Amount expects 1 stack argument..."})
+	testProg(t, "itxn_begin; byte 0x87123376; itxn_field Amount", 5, Expect{1, "...wanted type uint64 got []byte"})
 	testProg(t, "itxn_begin; int 1; itxn_field Amount", 5)
 }
 
 func TestBadInnerFields(t *testing.T) {
 	partitiontest.PartitionTest(t)
 	t.Parallel()
-	testProg(t, "itxn_begin; int 1000; itxn_field FirstValid", 5, Expect{3, "...is not allowed."})
-	testProg(t, "itxn_begin; int 1000; itxn_field FirstValidTime", 5, Expect{3, "...is not allowed."})
-	testProg(t, "itxn_begin; int 1000; itxn_field LastValid", 5, Expect{3, "...is not allowed."})
-	testProg(t, "itxn_begin; int 32; bzero; itxn_field Lease", 5, Expect{4, "...is not allowed."})
-	testProg(t, "itxn_begin; byte 0x7263; itxn_field Note", 5, Expect{3, "...Note field was introduced in TEAL v6..."})
-	testProg(t, "itxn_begin; byte 0x7263; itxn_field VotePK", 5, Expect{3, "...VotePK field was introduced in TEAL v6..."})
-	testProg(t, "itxn_begin; int 32; bzero; itxn_field TxID", 5, Expect{4, "...is not allowed."})
-
-	testProg(t, "itxn_begin; int 1000; itxn_field FirstValid", 6, Expect{3, "...is not allowed."})
-	testProg(t, "itxn_begin; int 1000; itxn_field LastValid", 6, Expect{3, "...is not allowed."})
-	testProg(t, "itxn_begin; int 32; bzero; itxn_field Lease", 6, Expect{4, "...is not allowed."})
+	testProg(t, "itxn_begin; int 1000; itxn_field FirstValid", 5, Expect{1, "...is not allowed."})
+	testProg(t, "itxn_begin; int 1000; itxn_field FirstValidTime", 5, Expect{1, "...is not allowed."})
+	testProg(t, "itxn_begin; int 1000; itxn_field LastValid", 5, Expect{1, "...is not allowed."})
+	testProg(t, "itxn_begin; int 32; bzero; itxn_field Lease", 5, Expect{1, "...is not allowed."})
+	testProg(t, "itxn_begin; byte 0x7263; itxn_field Note", 5, Expect{1, "...Note field was introduced in v6..."})
+	testProg(t, "itxn_begin; byte 0x7263; itxn_field VotePK", 5, Expect{1, "...VotePK field was introduced in v6..."})
+	testProg(t, "itxn_begin; int 32; bzero; itxn_field TxID", 5, Expect{1, "...is not allowed."})
+
+	testProg(t, "itxn_begin; int 1000; itxn_field FirstValid", 6, Expect{1, "...is not allowed."})
+	testProg(t, "itxn_begin; int 1000; itxn_field LastValid", 6, Expect{1, "...is not allowed."})
+	testProg(t, "itxn_begin; int 32; bzero; itxn_field Lease", 6, Expect{1, "...is not allowed."})
 	testProg(t, "itxn_begin; byte 0x7263; itxn_field Note", 6)
 	testProg(t, "itxn_begin; byte 0x7263; itxn_field VotePK", 6)
-	testProg(t, "itxn_begin; int 32; bzero; itxn_field TxID", 6, Expect{4, "...is not allowed."})
+	testProg(t, "itxn_begin; int 32; bzero; itxn_field TxID", 6, Expect{1, "...is not allowed."})
 }
 
 func TestTypeTracking(t *testing.T) {
@@ -2560,7 +2584,7 @@
 
 	// but we do want to ensure we're not just treating the code after callsub as dead
 	testProg(t, "callsub A; int 1; concat; return; A: int 1; int 2; retsub", LogicVersion,
-		Expect{3, "concat arg 1 wanted..."})
+		Expect{1, "concat arg 1 wanted..."})
 
 	// retsub deadens code, like any unconditional branch
 	testProg(t, "callsub A; +; return; A: int 1; int 2; retsub; concat", LogicVersion)
@@ -2631,8 +2655,6 @@
 #pragma typetrack true
  concat
 `, LogicVersion, Expect{5, "concat arg 1 wanted type []byte..."})
-<<<<<<< HEAD
-=======
 }
 
 func TestMergeProtos(t *testing.T) {
@@ -2810,5 +2832,4 @@
 	label1:
 	`
 	testProg(t, source, AssemblerMaxVersion)
->>>>>>> 099392ad
 }