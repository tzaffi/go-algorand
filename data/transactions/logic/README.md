--- conflicted
+++ resolved
@@ -310,7 +310,6 @@
 
 ### Byte Array Manipulation
 
-<<<<<<< HEAD
 | Op | Description |
 | --- | --- |
 | `substring s e` | pop a byte-array A. For immediate values in 0..255 S and E: extract a range of bytes from A starting at S up to but not including E, push the substring result. If E < S, or either is larger than the array length, the program fails |
@@ -324,19 +323,6 @@
 | `json_ref r` | return key B's value from a [valid](jsonspec.md) utf-8 encoded json object A |
 
 These opcodes take byte-array values that are interpreted as
-=======
-| Opcode | Description |
-| - | -- |
-| `substring s e` | A range of bytes from A starting at S up to but not including E. If E < S, or either is larger than the array length, the program fails |
-| `substring3` | A range of bytes from A starting at B up to but not including C. If C < B, or either is larger than the array length, the program fails |
-| `extract s l` | A range of bytes from A starting at S up to but not including S+L. If L is 0, then extract to the end of the string. If S or S+L is larger than the array length, the program fails |
-| `extract3` | A range of bytes from A starting at B up to but not including B+C. If B+C is larger than the array length, the program fails |
-| `extract_uint16` | A uint16 formed from a range of big-endian bytes from A starting at B up to but not including B+2. If B+2 is larger than the array length, the program fails |
-| `extract_uint32` | A uint32 formed from a range of big-endian bytes from A starting at B up to but not including B+4. If B+4 is larger than the array length, the program fails |
-| `extract_uint64` | A uint64 formed from a range of big-endian bytes from A starting at B up to but not including B+8. If B+8 is larger than the array length, the program fails |
-
-The following opcodes take byte-array values that are interpreted as
->>>>>>> c8c6fb7d
 big-endian unsigned integers.  For mathematical operators, the
 returned values are the shortest byte-array that can represent the
 returned value.  For example, the zero value is the empty
