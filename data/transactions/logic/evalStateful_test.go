--- conflicted
+++ resolved
@@ -2392,12 +2392,8 @@
 		"itxn":              "itxn_begin; int pay; itxn_field TypeEnum; itxn_submit; itxn CreatedAssetID",
 		// This next one is a cop out.  Can't use itxna Logs until we have inner appl
 		"itxna":         "itxn_begin; int pay; itxn_field TypeEnum; itxn_submit; itxn NumLogs",
-<<<<<<< HEAD
-		"base64_decode": `pushbytes "YWJjMTIzIT8kKiYoKSctPUB+"; base64_decode StdAlph; pushbytes "abc123!?$*&()'-=@~"; ==; pushbytes "YWJjMTIzIT8kKiYoKSctPUB-"; base64_decode URLAlph; pushbytes "abc123!?$*&()'-=@~"; ==; &&; assert`,
+		"base64_decode": `pushbytes "YWJjMTIzIT8kKiYoKSctPUB+"; base64_decode StdEncoding; pushbytes "abc123!?$*&()'-=@~"; ==; pushbytes "YWJjMTIzIT8kKiYoKSctPUB-"; base64_decode URLEncoding; pushbytes "abc123!?$*&()'-=@~"; ==; &&; assert`,
 		"json_ref":      "json_ref JSONInt",
-=======
-		"base64_decode": `pushbytes "YWJjMTIzIT8kKiYoKSctPUB+"; base64_decode StdEncoding; pushbytes "abc123!?$*&()'-=@~"; ==; pushbytes "YWJjMTIzIT8kKiYoKSctPUB-"; base64_decode URLEncoding; pushbytes "abc123!?$*&()'-=@~"; ==; &&; assert`,
->>>>>>> 7da1026a
 	}
 
 	// these require special input data and tested separately
