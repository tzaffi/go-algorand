// Copyright (C) 2019-2022 Algorand, Inc.
// This file is part of go-algorand
//
// go-algorand is free software: you can redistribute it and/or modify
// it under the terms of the GNU Affero General Public License as
// published by the Free Software Foundation, either version 3 of the
// License, or (at your option) any later version.
//
// go-algorand is distributed in the hope that it will be useful,
// but WITHOUT ANY WARRANTY; without even the implied warranty of
// MERCHANTABILITY or FITNESS FOR A PARTICULAR PURPOSE.  See the
// GNU Affero General Public License for more details.
//
// You should have received a copy of the GNU Affero General Public License
// along with go-algorand.  If not, see <https://www.gnu.org/licenses/>.

package logic

import (
	"encoding/base64"
	"encoding/binary"
	"encoding/hex"
	"encoding/json"
	"fmt"
	"strconv"
	"strings"
	"testing"

	"github.com/stretchr/testify/assert"
	"github.com/stretchr/testify/require"

	"github.com/algorand/go-algorand/config"
	"github.com/algorand/go-algorand/crypto"
	"github.com/algorand/go-algorand/data/basics"
	"github.com/algorand/go-algorand/data/bookkeeping"
	"github.com/algorand/go-algorand/data/transactions"
	"github.com/algorand/go-algorand/logging"
	"github.com/algorand/go-algorand/protocol"
	"github.com/algorand/go-algorand/test/partitiontest"
)

// Note that most of the tests use makeTestProto/defaultEvalParams as evaluator version so that
// we check that TEAL v1 and v2 programs are compatible with the latest evaluator
func makeTestProto() *config.ConsensusParams {
	return makeTestProtoV(LogicVersion)
}

func makeTestProtoV(version uint64) *config.ConsensusParams {
	return &config.ConsensusParams{
		LogicSigVersion:   version,
		LogicSigMaxCost:   20000,
		Application:       version >= appsEnabledVersion,
		MaxAppProgramCost: 700,

		MaxAppKeyLen:          64,
		MaxAppBytesValueLen:   64,
		MaxAppSumKeyValueLens: 128,

		// These must be identical to keep an old backward compat test working
		MinTxnFee:  1001,
		MinBalance: 1001,
		// Our sample txn is 42-1066 (and that's used as default in itxn_begin)
		MaxTxnLife: 1500,
		// Strange choices below so that we test against conflating them
		AppFlatParamsMinBalance:  1002,
		SchemaMinBalancePerEntry: 1003,
		SchemaUintMinBalance:     1004,
		SchemaBytesMinBalance:    1005,
		AppFlatOptInMinBalance:   1006,

		MaxInnerTransactions: 4,
		MaxTxGroupSize:       8,

		// With the addition of itxn_field, itxn_submit, which rely on
		// machinery outside logic package for validity checking, we
		// need a more realistic set of consensus paramaters.
		Asset:                 true,
		MaxAssetNameBytes:     12,
		MaxAssetUnitNameBytes: 6,
		MaxAssetURLBytes:      32,
		MaxAssetDecimals:      4,
		SupportRekeying:       true,
		MaxTxnNoteBytes:       500,
		EnableFeePooling:      true,

		// Chosen to be different from one another and from normal proto
		MaxAppTxnAccounts:        3,
		MaxAppTxnForeignApps:     5,
		MaxAppTxnForeignAssets:   6,
		MaxAppTotalTxnReferences: 7,

		MaxAppArgs:        12,
		MaxAppTotalArgLen: 800,

		MaxAppProgramLen:        900,
		MaxAppTotalProgramLen:   1200, // Weird, but better tests
		MaxExtraAppProgramPages: 2,

		MaxGlobalSchemaEntries: 30,
		MaxLocalSchemaEntries:  13,

		EnableAppCostPooling:          true,
		EnableInnerTransactionPooling: true,

		MinInnerApplVersion: 4,

		SupportBecomeNonParticipatingTransactions: true,

		UnifyInnerTxIDs: true,

		MaxBoxSize:           1000,
		BytesPerBoxReference: 100,
	}
}

func defaultEvalParams(txns ...transactions.SignedTxn) *EvalParams {
	return defaultEvalParamsWithVersion(LogicVersion, txns...)
}

func benchmarkEvalParams(txn transactions.SignedTxn) *EvalParams {
	ep := defaultEvalParams(txn)
	ep.Trace = nil // Tracing would slow down benchmarks
	clone := *ep.Proto
	bigBudget := 2 * 1000 * 1000 // Allow long run times
	clone.LogicSigMaxCost = uint64(bigBudget)
	clone.MaxAppProgramCost = bigBudget
	ep.Proto = &clone
	ep.PooledApplicationBudget = &bigBudget
	return ep
}

func defaultEvalParamsWithVersion(version uint64, txns ...transactions.SignedTxn) *EvalParams {
	empty := false
	if len(txns) == 0 {
		empty = true
		txns = []transactions.SignedTxn{{Txn: transactions.Transaction{Type: protocol.ApplicationCallTx}}}
	}
	ep := NewEvalParams(transactions.WrapSignedTxnsWithAD(txns), makeTestProtoV(version), &transactions.SpecialAddresses{})
	ep.Trace = &strings.Builder{}
	if empty {
		// We made an app type in order to get a full ep, but that sets MinTealVersion=2
		ep.TxnGroup[0].Txn.Type = "" // set it back
		ep.MinTealVersion = nil      // will recalculate in eval()
	}
	return ep
}

func (ep *EvalParams) isFull() bool {
	return ep.available != nil
}

// reset puts an ep back into its original state.  This is in *_test.go because
// no real code should ever need this. EvalParams should be created to evaluate
// a group, and then thrown away.
func (ep *EvalParams) reset() {
	if ep.Proto.EnableAppCostPooling {
		budget := ep.Proto.MaxAppProgramCost
		ep.PooledApplicationBudget = &budget
	}
	if ep.Proto.EnableInnerTransactionPooling {
		inners := ep.Proto.MaxTxGroupSize * ep.Proto.MaxInnerTransactions
		ep.pooledAllowedInners = &inners
	}
	ep.pastScratch = make([]*scratchSpace, ep.Proto.MaxTxGroupSize)
	for i := range ep.TxnGroup {
		ep.TxnGroup[i].ApplyData = transactions.ApplyData{}
	}
	if ep.available != nil {
		ep.available.apps = nil
		ep.available.asas = nil
		// reinitialize boxes because evaluation can add box refs for app creates.
		available := NewEvalParams(ep.TxnGroup, ep.Proto, ep.Specials).available
		if available != nil {
			ep.available.boxes = available.boxes
		}
	}
	ep.readBudgetChecked = false
	ep.appAddrCache = make(map[basics.AppIndex]basics.Address)
	if ep.Trace != nil {
		ep.Trace = &strings.Builder{}
	}
}

func TestTooManyArgs(t *testing.T) {
	partitiontest.PartitionTest(t)

	t.Parallel()
	for v := uint64(1); v <= AssemblerMaxVersion; v++ {
		t.Run(fmt.Sprintf("v=%d", v), func(t *testing.T) {
			ops := testProg(t, "int 1", v)
			var txn transactions.SignedTxn
			txn.Lsig.Logic = ops.Program
			args := [transactions.EvalMaxArgs + 1][]byte{}
			txn.Lsig.Args = args[:]
			pass, err := EvalSignature(0, defaultEvalParams(txn))
			require.Error(t, err)
			require.False(t, pass)
		})
	}
}

func TestEmptyProgram(t *testing.T) {
	partitiontest.PartitionTest(t)

	t.Parallel()
	testLogicBytes(t, nil, defaultEvalParams(), "invalid", "invalid program (empty)")
}

// TestMinTealVersionParamEval tests eval/check reading the MinTealVersion from the param
func TestMinTealVersionParamEvalCheckSignature(t *testing.T) {
	partitiontest.PartitionTest(t)

	t.Parallel()
	params := defaultEvalParams()
	version2 := uint64(rekeyingEnabledVersion)
	params.MinTealVersion = &version2
	program := make([]byte, binary.MaxVarintLen64)
	// set the teal program version to 1
	binary.PutUvarint(program, 1)

	verErr := fmt.Sprintf("program version must be >= %d", appsEnabledVersion)
	testAppBytes(t, program, params, verErr, verErr)
}

func TestTxnFieldToTealValue(t *testing.T) {
	partitiontest.PartitionTest(t)

	txn := transactions.Transaction{}
	groupIndex := 0
	field := FirstValid
	values := [6]uint64{0, 1, 2, 0xffffffff, 0xffffffffffffffff}

	for _, value := range values {
		txn.FirstValid = basics.Round(value)
		tealValue, err := TxnFieldToTealValue(&txn, groupIndex, field, 0, false)
		require.NoError(t, err)
		require.Equal(t, basics.TealUintType, tealValue.Type)
		require.Equal(t, value, tealValue.Uint)
	}

	// check arrayFieldIdx is ignored for non-arrays
	field = FirstValid
	value := uint64(1)
	txn.FirstValid = basics.Round(value)
	tealValue, err := TxnFieldToTealValue(&txn, groupIndex, field, 10, false)
	require.NoError(t, err)
	require.Equal(t, basics.TealUintType, tealValue.Type)
	require.Equal(t, value, tealValue.Uint)

	// check arrayFieldIdx is taken into account for arrays
	field = Accounts
	sender := basics.Address{}
	addr, _ := basics.UnmarshalChecksumAddress("DFPKC2SJP3OTFVJFMCD356YB7BOT4SJZTGWLIPPFEWL3ZABUFLTOY6ILYE")
	txn.Accounts = []basics.Address{addr}
	tealValue, err = TxnFieldToTealValue(&txn, groupIndex, field, 0, false)
	require.NoError(t, err)
	require.Equal(t, basics.TealBytesType, tealValue.Type)
	require.Equal(t, string(sender[:]), tealValue.Bytes)

	tealValue, err = TxnFieldToTealValue(&txn, groupIndex, field, 1, false)
	require.NoError(t, err)
	require.Equal(t, basics.TealBytesType, tealValue.Type)
	require.Equal(t, string(addr[:]), tealValue.Bytes)

	tealValue, err = TxnFieldToTealValue(&txn, groupIndex, field, 100, false)
	require.Error(t, err)
	require.Equal(t, basics.TealUintType, tealValue.Type)
	require.Equal(t, uint64(0), tealValue.Uint)
	require.Equal(t, "", tealValue.Bytes)
}

func TestWrongProtoVersion(t *testing.T) {
	partitiontest.PartitionTest(t)

	t.Parallel()
	for v := uint64(1); v <= AssemblerMaxVersion; v++ {
		t.Run(fmt.Sprintf("v=%d", v), func(t *testing.T) {
			ops := testProg(t, "int 1", v)
			ep := defaultEvalParamsWithVersion(0)
			testAppBytes(t, ops.Program, ep, "LogicSig not supported", "LogicSig not supported")
		})
	}
}

func TestBlankStackSufficient(t *testing.T) {
	partitiontest.PartitionTest(t)

	t.Parallel()
	for v := 0; v <= LogicVersion; v++ {
		t.Run(fmt.Sprintf("v=%d", v), func(t *testing.T) {
			for i := 0; i < 256; i++ {
				spec := opsByOpcode[v][i]
				argLen := len(spec.Arg.Types)
				blankStackLen := len(blankStack)
				require.GreaterOrEqual(t, blankStackLen, argLen)
			}
		})
	}
}

func TestSimpleMath(t *testing.T) {
	partitiontest.PartitionTest(t)

	t.Parallel()
	testAccepts(t, "int  2; int 3; + ;int  5;==", 1)
	testAccepts(t, "int 22; int 3; - ;int 19;==", 1)
	testAccepts(t, "int  8; int 7; * ;int 56;==", 1)
	testAccepts(t, "int 21; int 7; / ;int  3;==", 1)

	testPanics(t, "int 1; int 2; - ;int 0; ==", 1)
}

func TestSha256EqArg(t *testing.T) {
	partitiontest.PartitionTest(t)

	t.Parallel()
	for v := uint64(1); v <= AssemblerMaxVersion; v++ {
		t.Run(fmt.Sprintf("v=%d", v), func(t *testing.T) {
			ops := testProg(t, `arg 0
sha256
byte base64 5rZMNsevs5sULO+54aN+OvU6lQ503z2X+SSYUABIx7E=
==`, v)
			var txn transactions.SignedTxn
			txn.Lsig.Logic = ops.Program
			txn.Lsig.Args = [][]byte{[]byte("=0\x97S\x85H\xe9\x91B\xfd\xdb;1\xf5Z\xaec?\xae\xf2I\x93\x08\x12\x94\xaa~\x06\x08\x849b")}
			ep := defaultEvalParams(txn)
			err := CheckSignature(0, ep)
			require.NoError(t, err)
			pass, err := EvalSignature(0, ep)
			require.True(t, pass)
			require.NoError(t, err)
		})
	}
}

const tlhcProgramText = `txn CloseRemainderTo
addr DFPKC2SJP3OTFVJFMCD356YB7BOT4SJZTGWLIPPFEWL3ZABUFLTOY6ILYE
==
txn Receiver
addr DFPKC2SJP3OTFVJFMCD356YB7BOT4SJZTGWLIPPFEWL3ZABUFLTOY6ILYE
==
&&
arg 0
len
int 32
==
&&
arg 0
sha256
byte base64 r8St7smOQ0LV55o8AUmGGrpgnYwVmg4wCxeLA/H8Z+s=
==
&&
txn CloseRemainderTo
addr YYKRMERAFXMXCDWMBNR6BUUWQXDCUR53FPUGXLUYS7VNASRTJW2ENQ7BMQ
==
txn Receiver
addr YYKRMERAFXMXCDWMBNR6BUUWQXDCUR53FPUGXLUYS7VNASRTJW2ENQ7BMQ
==
&&
txn FirstValid
int 3000
>
&&
||
txn Fee
int 1000000
<
&&`

func TestTLHC(t *testing.T) {
	partitiontest.PartitionTest(t)

	t.Parallel()
	for v := uint64(1); v <= AssemblerMaxVersion; v++ {
		t.Run(fmt.Sprintf("v=%d", v), func(t *testing.T) {

			a1, _ := basics.UnmarshalChecksumAddress("DFPKC2SJP3OTFVJFMCD356YB7BOT4SJZTGWLIPPFEWL3ZABUFLTOY6ILYE")
			a2, _ := basics.UnmarshalChecksumAddress("YYKRMERAFXMXCDWMBNR6BUUWQXDCUR53FPUGXLUYS7VNASRTJW2ENQ7BMQ")
			secret, _ := base64.StdEncoding.DecodeString("xPUB+DJir1wsH7g2iEY1QwYqHqYH1vUJtzZKW4RxXsY=")
			ops := testProg(t, tlhcProgramText, v)
			var txn transactions.SignedTxn
			txn.Lsig.Logic = ops.Program
			// right answer
			txn.Lsig.Args = [][]byte{secret}
			txn.Txn.FirstValid = 999999
			block := bookkeeping.Block{}
			ep := defaultEvalParams(txn)
			err := CheckSignature(0, ep)
			if err != nil {
				t.Log(hex.EncodeToString(ops.Program))
				t.Log(ep.Trace.String())
			}
			require.NoError(t, err)
			pass, err := EvalSignature(0, ep)
			if pass {
				t.Log(hex.EncodeToString(ops.Program))
				t.Log(ep.Trace.String())
			}
			require.False(t, pass)
			isNotPanic(t, err)

			txn.Txn.Receiver = a2
			txn.Txn.CloseRemainderTo = a2
			ep = defaultEvalParams(txn)
			pass, err = EvalSignature(0, ep)
			if !pass {
				t.Log(hex.EncodeToString(ops.Program))
				t.Log(ep.Trace.String())
			}
			require.True(t, pass)
			require.NoError(t, err)

			txn.Txn.Receiver = a2
			txn.Txn.CloseRemainderTo = a2
			txn.Txn.FirstValid = 1
			ep = defaultEvalParams(txn)
			pass, err = EvalSignature(0, ep)
			if pass {
				t.Log(hex.EncodeToString(ops.Program))
				t.Log(ep.Trace.String())
			}
			require.False(t, pass)
			isNotPanic(t, err)

			txn.Txn.Receiver = a1
			txn.Txn.CloseRemainderTo = a1
			txn.Txn.FirstValid = 999999
			ep = defaultEvalParams(txn)
			pass, err = EvalSignature(0, ep)
			if !pass {
				t.Log(hex.EncodeToString(ops.Program))
				t.Log(ep.Trace.String())
			}
			require.True(t, pass)
			require.NoError(t, err)

			// wrong answer
			txn.Lsig.Args = [][]byte{[]byte("=0\x97S\x85H\xe9\x91B\xfd\xdb;1\xf5Z\xaec?\xae\xf2I\x93\x08\x12\x94\xaa~\x06\x08\x849a")}
			block.BlockHeader.Round = 1
			ep = defaultEvalParams(txn)
			pass, err = EvalSignature(0, ep)
			if pass {
				t.Log(hex.EncodeToString(ops.Program))
				t.Log(ep.Trace.String())
			}
			require.False(t, pass)
			isNotPanic(t, err)
		})
	}
}

func TestU64Math(t *testing.T) {
	partitiontest.PartitionTest(t)
	t.Parallel()

	testAccepts(t, "int 0x1234567812345678; int 0x100000000; /; int 0x12345678; ==", 1)
}

func TestItob(t *testing.T) {
	partitiontest.PartitionTest(t)
	t.Parallel()

	testAccepts(t, "byte 0x1234567812345678; int 0x1234567812345678; itob; ==", 1)
}

func TestBtoi(t *testing.T) {
	partitiontest.PartitionTest(t)
	t.Parallel()

	testAccepts(t, "int 0x1234567812345678; byte 0x1234567812345678; btoi; ==", 1)
	testAccepts(t, "int 0x34567812345678; byte 0x34567812345678; btoi; ==", 1)
	testAccepts(t, "int 0x567812345678; byte 0x567812345678; btoi; ==", 1)
	testAccepts(t, "int 0x7812345678; byte 0x7812345678; btoi; ==", 1)
	testAccepts(t, "int 0x12345678; byte 0x12345678; btoi; ==", 1)
	testAccepts(t, "int 0x345678; byte 0x345678; btoi; ==", 1)
	testAccepts(t, "int 0; byte b64(); btoi; ==", 1)
}

func TestBtoiTooLong(t *testing.T) {
	partitiontest.PartitionTest(t)

	t.Parallel()
	testPanics(t, "int 0x1234567812345678; byte 0x1234567812345678aa; btoi; ==", 1)
}

func TestBnz(t *testing.T) {
	partitiontest.PartitionTest(t)

	t.Parallel()
	testAccepts(t, `
int 1
dup
bnz safe
err
safe:
int 1
+
`, 1)

	// This code accepts if run, but the assembler will complain because the
	// "straightline" path has a typing error.  That path is not taken because
	// of the specific values used, so there is no runtime error. You could
	// assemble this with "#pragma typetrack false", and it would accept.
	code := `
int 1
int 2
int 1
int 2
>
bnz planb
*
int 1
bnz after
planb:
+
after:
dup
pop
`
	testProg(t, code, LogicVersion, Expect{12, "+ expects 2 stack arguments..."})
	testAccepts(t, notrack(code), 1)
}

func TestV2Branches(t *testing.T) {
	partitiontest.PartitionTest(t)

	t.Parallel()
	testAccepts(t, `
int 0
dup
bz safe
err
safe:
int 1
+
`, 2)

	testAccepts(t, `
b safe
err
safe:
int 1
`, 2)
}

func TestReturn(t *testing.T) {
	partitiontest.PartitionTest(t)

	t.Parallel()
	testAccepts(t, "int 1; return; err", 2)
	testRejects(t, "int 0; return; int 1", 2)
}

func TestSubUnderflow(t *testing.T) {
	partitiontest.PartitionTest(t)

	t.Parallel()
	testPanics(t, "int 1; int 10; -; pop; int 1", 1)
}

func TestAddOverflow(t *testing.T) {
	partitiontest.PartitionTest(t)

	t.Parallel()
	testPanics(t, "int 0xf000000000000000; int 0x1111111111111111; +; pop; int 1", 1)
}

func TestMulOverflow(t *testing.T) {
	partitiontest.PartitionTest(t)

	t.Parallel()
	testPanics(t, "int 0x111111111; int 0x222222222; *; pop; int 1", 1)
}

func TestMulw(t *testing.T) {
	partitiontest.PartitionTest(t)

	t.Parallel()
	testAccepts(t, "int 1; int 2; mulw; int 2; ==; assert; int 0; ==", 3)
	testAccepts(t, "int 0x111111111; int 0x222222222; mulw; int 0x468acf130eca8642; ==; assert; int 2; ==", 3)
	testAccepts(t, "int 1; int 0; mulw; int 0; ==; assert; int 0; ==", 3)
	testAccepts(t, "int 0xFFFFFFFFFFFFFFFF; int 0xFFFFFFFFFFFFFFFF; mulw; int 1; ==; assert; int 0xFFFFFFFFFFFFFFFe; ==", 3)
	testAccepts(t, `
int 0x111111111
int 0x222222222
mulw
int 0x468acf130eca8642  // compare low (top of the stack)
==
bnz continue
err
continue:
int 2                   // compare high
==
bnz done
err
done:
int 1                   // ret 1
`, 1)
}

func TestAddw(t *testing.T) {
	partitiontest.PartitionTest(t)

	t.Parallel()
	testAccepts(t, "int 1; int 2; addw; int 3; ==; assert; int 0; ==", 3)
	testAccepts(t, "int 0xFFFFFFFFFFFFFFFD; int 0x45; addw; int 0x42; ==; assert; int 1; ==", 3)
	testAccepts(t, "int 0; int 0; addw; int 0; ==; assert; int 0; ==", 3)
	testAccepts(t, "int 0xFFFFFFFFFFFFFFFF; dup; addw; int 0xFFFFFFFFFFFFFFFe; ==; assert; int 1; ==", 3)

	testAccepts(t, `
int 0xFFFFFFFFFFFFFFFF
int 0x43
addw
int 0x42  // compare sum (top of the stack)
==
bnz continue
err
continue:
int 1                   // compare carry
==
bnz done
err
done:
int 1                   // ret 1
`, 2)
}

func TestDivw(t *testing.T) {
	partitiontest.PartitionTest(t)

	t.Parallel()
	testPanics(t, "int 1; int 2; int 0; divw; assert;", 6)
	testPanics(t, "int 2; int 1; int 1; divw; assert;", 6)
	testPanics(t, "int 2; int 0; int 2; divw; assert", 6)
	testAccepts(t, "int 1; int 2; int 2; divw;", 6)

	testAccepts(t, "int 1; int 0; int 2; divw; int 0x8000000000000000; ==", 6)
	testAccepts(t, "int 0; int 90; int 30; divw; int 3; ==", 6)
}

func TestUint128(t *testing.T) {
	partitiontest.PartitionTest(t)

	t.Parallel()
	x := uint128(0, 3)
	require.Equal(t, x.String(), "3")
	x = uint128(0, 0)
	require.Equal(t, x.String(), "0")
	x = uint128(1, 3)
	require.Equal(t, x.String(), "18446744073709551619")
	x = uint128(1, 5)
	require.Equal(t, x.String(), "18446744073709551621")
	x = uint128(^uint64(0), ^uint64(0)) // maximum uint128 = 2^64-1
	require.Equal(t, x.String(), "340282366920938463463374607431768211455")
}

func TestDivModw(t *testing.T) {
	partitiontest.PartitionTest(t)

	t.Parallel()
	// 2:0 / 1:0 == 2r0 == 0:2,0:0
	testAccepts(t, `int 2; int 0; int 1; int 0; divmodw;
                        int 0; ==; assert;
                        int 0; ==; assert;
                        int 2; ==; assert;
                        int 0; ==; assert; int 1`, 4)

	// 2:0 / 0:1 == 2:0r0 == 2:0,0:0
	testAccepts(t, `int 2; int 0; int 0; int 1; divmodw;
                        int 0; ==; assert;
                        int 0; ==; assert;
                        int 0; ==; assert;
                        int 2; ==; assert; int 1`, 4)

	// 0:0 / 0:7 == 0r0
	testAccepts(t, `int 0; int 0; int 0; int 7; divmodw;
                        int 0; ==; assert;
                        int 0; ==; assert;
                        int 0; ==; assert;
                        int 0; ==; assert; int 1`, 4)

	// maxu64:maxu64 / maxu64:maxu64 == 1r0
	testAccepts(t, `int 18446744073709551615; int 18446744073709551615; int 18446744073709551615; int 18446744073709551615;
                        divmodw;
                        int 0; ==; assert;
                        int 0; ==; assert;
                        int 1; ==; assert;
                        int 0; ==; assert; int 1`, 4)

	// 0:7777 / 1:0 == 0:0r7777 == 0:0,0:7777
	testAccepts(t, `int 0; int 7777; int 1; int 0; divmodw;
                        int 7777; ==; assert;
                        int 0; ==; assert;
                        int 0; ==; assert;
                        int 0; ==; assert; int 1`, 4)

	// 10:0 / 0:0 ==> panic
	testPanics(t, `int 10; int 0; int 0; int 0; divmodw;
	               pop; pop; pop; pop; int 1`, 4)
}

func TestWideMath(t *testing.T) {
	partitiontest.PartitionTest(t)

	t.Parallel()
	// 2^64 = 18446744073709551616, we use a bunch of numbers close to that below
	pattern := `
int %d
dup
store 0
int %d
dup
store 1
mulw
// add one less than the first number
load 0
int 1
-
addw
// stack is now [high word, carry bit, low word]
store 2
+				// combine carry and high
load 2
// now divmodw by the 1st given number (widened)
int 0
load 0
divmodw
// remainder should be one less that first number
load 0; int 1; -;  ==; assert
int 0; ==; assert		// (upper word)
// then the 2nd given number is left (widened)
load 1; ==; assert
int 0; ==; assert
// succeed
int 1
`

	testAccepts(t, fmt.Sprintf(pattern, 1000, 8192378), 4)
	testAccepts(t, fmt.Sprintf(pattern, 1082734200, 8192378), 4)
	testAccepts(t, fmt.Sprintf(pattern, 1000, 8129387292378), 4)
	testAccepts(t, fmt.Sprintf(pattern, 10278362800, 8192378), 4)
	for i := 1; i < 100; i++ {
		for j := 1; i < 100; i++ {
			testAccepts(t, fmt.Sprintf(pattern, i+j<<40, (i*j)<<40+j), 4)
		}
	}
}

func TestMulDiv(t *testing.T) {
	partitiontest.PartitionTest(t)

	// Demonstrate a "function" that expects three u64s on stack,
	// and calculates B*C/A. (Following opcode documentation
	// convention, C is top-of-stack, B is below it, and A is
	// below B.

	t.Parallel()
	muldiv := `
muldiv:
mulw				// multiply B*C. puts TWO u64s on stack
int 0				// high word of C as a double-word
dig 3				// pull C to TOS
divmodw
pop				// pop unneeded remainder low word
pop                             // pop unneeded remainder high word
swap
int 0
==
assert				// ensure high word of quotient was 0
swap				// bring C to surface
pop				// in order to get rid of it
retsub
`
	testAccepts(t, "int 5; int 8; int 10; callsub muldiv; int 16; ==; return;"+muldiv, 4)

	testRejects(t, "int 5; int 8; int 10; callsub muldiv; int 15; ==; return;"+muldiv, 4)

	testAccepts(t, "int 500000000000; int 80000000000; int 100000000000; callsub muldiv; int 16000000000; ==; return;"+muldiv, 4)
}

func TestDivZero(t *testing.T) {
	partitiontest.PartitionTest(t)

	t.Parallel()
	testPanics(t, "int 0x11; int 0; /; pop; int 1", 1)
}

func TestModZero(t *testing.T) {
	partitiontest.PartitionTest(t)

	t.Parallel()
	testPanics(t, "int 0x111111111; int 0; %; pop; int 1", 1)
}

func TestErr(t *testing.T) {
	partitiontest.PartitionTest(t)

	t.Parallel()
	testPanics(t, "err; int 1", 1)
}

func TestModSubMulOk(t *testing.T) {
	partitiontest.PartitionTest(t)

	t.Parallel()
	testAccepts(t, "int 35; int 16; %; int 1; -; int 2; *; int 4; ==", 1)
}

func TestPop(t *testing.T) {
	partitiontest.PartitionTest(t)

	t.Parallel()
	testAccepts(t, "int 1; int 0; pop", 1)
}

func TestStackLeftover(t *testing.T) {
	partitiontest.PartitionTest(t)

	t.Parallel()
	testPanics(t, "int 1; int 1", 1)
}

func TestStackBytesLeftover(t *testing.T) {
	partitiontest.PartitionTest(t)

	t.Parallel()
	testPanics(t, "byte 0x10101010", 1)
}

func TestStackEmpty(t *testing.T) {
	partitiontest.PartitionTest(t)

	t.Parallel()
	testPanics(t, "int 1; int 1; pop; pop", 1)
}

func TestArgTooFar(t *testing.T) {
	partitiontest.PartitionTest(t)

	t.Parallel()
	testPanics(t, "arg_1; btoi", 1)
}

func TestIntcTooFar(t *testing.T) {
	partitiontest.PartitionTest(t)

	t.Parallel()
	// Want to be super clear that intc_1 fails, whether an intcblock exists (but small) or not
	testPanics(t, "intc_1", 1)
	testPanics(t, "int 1; intc_1; pop", 1)
}

func TestBytecTooFar(t *testing.T) {
	partitiontest.PartitionTest(t)

	t.Parallel()
	testPanics(t, "bytec_1; btoi", 1)
	testPanics(t, "byte 0x23; bytec_1; btoi", 1)
}

func TestTxnBadField(t *testing.T) {
	partitiontest.PartitionTest(t)

	t.Parallel()
	program := []byte{0x01, 0x31, 0x7f}
	testLogicBytes(t, program, defaultEvalParams(), "invalid txn field")
	// TODO: Check should know the type stack was wrong

	// test txn does not accept ApplicationArgs and Accounts
	txnOpcode := OpsByName[LogicVersion]["txn"].Opcode
	txnaOpcode := OpsByName[LogicVersion]["txna"].Opcode

	fields := []TxnField{ApplicationArgs, Accounts}
	for _, field := range fields {
		source := fmt.Sprintf("txn %s 0", field.String())
		ops := testProg(t, source, AssemblerMaxVersion)
		require.Equal(t, txnaOpcode, ops.Program[1])
		ops.Program[1] = txnOpcode
		testLogicBytes(t, ops.Program, defaultEvalParams(), fmt.Sprintf("invalid txn field %d", field))
	}
}

func TestGtxnBadIndex(t *testing.T) {
	partitiontest.PartitionTest(t)

	t.Parallel()
	program := []byte{0x01, 0x33, 0x1, 0x01}
	testLogicBytes(t, program, defaultEvalParams(), "txn index 1")
}

func TestGtxnBadField(t *testing.T) {
	partitiontest.PartitionTest(t)

	t.Parallel()
	program := []byte{0x01, 0x33, 0x0, 127}
	// TODO: Check should know the type stack was wrong
	testLogicBytes(t, program, defaultEvalParams(), "invalid txn field 127")

	// test gtxn does not accept ApplicationArgs and Accounts
	txnOpcode := OpsByName[LogicVersion]["txn"].Opcode
	txnaOpcode := OpsByName[LogicVersion]["txna"].Opcode

	fields := []TxnField{ApplicationArgs, Accounts}
	for _, field := range fields {
		source := fmt.Sprintf("txn %s 0", field.String())
		ops := testProg(t, source, AssemblerMaxVersion)
		require.Equal(t, txnaOpcode, ops.Program[1])
		ops.Program[1] = txnOpcode
		testLogicBytes(t, ops.Program, defaultEvalParams(), fmt.Sprintf("invalid txn field %d", field))
	}
}

func TestGlobalBadField(t *testing.T) {
	partitiontest.PartitionTest(t)

	t.Parallel()
	program := []byte{0x01, 0x32, 127}
	testLogicBytes(t, program, defaultEvalParams(), "invalid global field")
}

func TestArg(t *testing.T) {
	partitiontest.PartitionTest(t)

	t.Parallel()
	for v := uint64(1); v <= AssemblerMaxVersion; v++ {
		t.Run(fmt.Sprintf("v=%d", v), func(t *testing.T) {
			source := "arg 0; arg 1; ==; arg 2; arg 3; !=; &&; arg 4; len; int 9; <; &&;"
			if v >= 5 {
				source += "int 0; args; int 1; args; ==; assert; int 2; args; int 3; args; !=; assert"
			}

			var txn transactions.SignedTxn
			txn.Lsig.Args = [][]byte{
				[]byte("aoeu"),
				[]byte("aoeu"),
				[]byte("aoeu2"),
				[]byte("aoeu3"),
				[]byte("aoeu4"),
			}
			ops := testProg(t, source, v)
			testLogicBytes(t, ops.Program, defaultEvalParams(txn))
		})
	}
}

const globalV1TestProgram = `
global MinTxnFee
int 1001
==
global MinBalance
int 1001
==
&&
global MaxTxnLife
int 1500
==
&&
global ZeroAddress
txn CloseRemainderTo
==
&&
global GroupSize
int 1
==
&&
`

const testAddr = "47YPQTIGQEO7T4Y4RWDYWEKV6RTR2UNBQXBABEEGM72ESWDQNCQ52OPASU"

const globalV2TestProgram = globalV1TestProgram + `
global LogicSigVersion
int 1
>
&&
global Round
int 0
>
&&
global LatestTimestamp
int 0
>
&&
global CurrentApplicationID
int 888
==
&&
`
const globalV3TestProgram = globalV2TestProgram + `
global CreatorAddress
addr ` + testAddr + `
==
&&
`

const globalV4TestProgram = globalV3TestProgram + `
// No new globals in v4
`

const globalV5TestProgram = globalV4TestProgram + `
global CurrentApplicationAddress
len
int 32
==
&&
global GroupID
byte 0x0706000000000000000000000000000000000000000000000000000000000000
==
&&
`

const globalV6TestProgram = globalV5TestProgram + `
global OpcodeBudget
int 0
>
&&
global CallerApplicationAddress
global ZeroAddress
==
&&
global CallerApplicationID
!
&&
`

const globalV7TestProgram = globalV6TestProgram + `
// No new globals in v7
`

func TestGlobal(t *testing.T) {
	partitiontest.PartitionTest(t)

	t.Parallel()
	type desc struct {
		lastField GlobalField
		program   string
	}
	// Associate the highest allowed global constant with each version's test program
	tests := map[uint64]desc{
		0: {GroupSize, globalV1TestProgram},
		1: {GroupSize, globalV1TestProgram},
		2: {CurrentApplicationID, globalV2TestProgram},
		3: {CreatorAddress, globalV3TestProgram},
		4: {CreatorAddress, globalV4TestProgram},
		5: {GroupID, globalV5TestProgram},
		6: {CallerApplicationAddress, globalV6TestProgram},
		7: {CallerApplicationAddress, globalV7TestProgram},
	}
	// tests keys are versions so they must be in a range 1..AssemblerMaxVersion plus zero version
	require.LessOrEqual(t, len(tests), AssemblerMaxVersion+1)
	require.Len(t, globalFieldSpecs, int(invalidGlobalField))

	ledger := NewLedger(nil)
	addr, err := basics.UnmarshalChecksumAddress(testAddr)
	require.NoError(t, err)
	ledger.NewApp(addr, 888, basics.AppParams{})
	for v := uint64(1); v <= AssemblerMaxVersion; v++ {
		_, ok := tests[v]
		require.True(t, ok)
		t.Run(fmt.Sprintf("v=%d", v), func(t *testing.T) {
			last := tests[v].lastField
			testProgram := tests[v].program
			for _, globalField := range GlobalFieldNames[:last+1] {
				if !strings.Contains(testProgram, globalField) {
					t.Errorf("TestGlobal missing field %v", globalField)
				}
			}

			appcall := transactions.SignedTxn{
				Txn: transactions.Transaction{
					Type: protocol.ApplicationCallTx,
				},
			}
			appcall.Txn.Group = crypto.Digest{0x07, 0x06}

			ep := defaultEvalParams(appcall)
			ep.Ledger = ledger
			testApp(t, tests[v].program, ep)
		})
	}
}
func TestTypeEnum(t *testing.T) {
	partitiontest.PartitionTest(t)

	t.Parallel()
	for v := uint64(1); v <= AssemblerMaxVersion; v++ {
		t.Run(fmt.Sprintf("v=%d", v), func(t *testing.T) {
			ttypes := []protocol.TxType{
				protocol.PaymentTx,
				protocol.KeyRegistrationTx,
				protocol.AssetConfigTx,
				protocol.AssetTransferTx,
				protocol.AssetFreezeTx,
				protocol.ApplicationCallTx,
			}
			// this is explicitly a local copy of the list so that someone
			// doesn't accidentally disconnect the doc.go
			// typeEnumDescriptions from its need in assembler.go
			typeNames := []string{
				"Payment",
				"KeyRegistration",
				"AssetConfig",
				"AssetTransfer",
				"AssetFreeze",
				"ApplicationCall",
			}
			for i, tt := range ttypes {
				symbol := typeNames[i]
				t.Run(string(symbol), func(t *testing.T) {
					text := fmt.Sprintf(`txn TypeEnum
int %s
==
txn TypeEnum
int %s
==
&&`, symbol, string(tt))
					ops := testProg(t, text, v)
					txn := transactions.SignedTxn{}
					txn.Txn.Type = tt
					if v < appsEnabledVersion && tt == protocol.ApplicationCallTx {
						testLogicBytes(t, ops.Program, defaultEvalParams(txn),
							"program version must be", "program version must be")
						return
					}
					testLogicBytes(t, ops.Program, defaultEvalParams(txn))
				})
			}
		})
	}
}

func TestOnCompletionConstants(t *testing.T) {
	partitiontest.PartitionTest(t)

	t.Parallel()

	// ensure all the OnCompetion values are in OnCompletionValues list
	var max int = 100
	var last int = max
	for i := 0; i < max; i++ {
		oc := transactions.OnCompletion(i)
		unknownStringer := "OnCompletion(" + strconv.FormatInt(int64(i), 10) + ")"
		if oc.String() == unknownStringer {
			last = i
			break
		}
	}
	require.Less(t, last, max, "too many OnCompletion constants, adjust max limit")
	require.Equal(t, int(invalidOnCompletionConst), last)
	require.Equal(t, len(onCompletionMap), len(onCompletionDescriptions))
	require.Equal(t, len(OnCompletionNames), last)
	for v := NoOp; v < invalidOnCompletionConst; v++ {
		require.Equal(t, v.String(), OnCompletionNames[int(v)])
	}

	// check constants matching to their values
	for i := 0; i < last; i++ {
		oc := OnCompletionConstType(i)
		symbol := oc.String()
		require.Contains(t, onCompletionMap, symbol)
		require.Equal(t, uint64(i), onCompletionMap[symbol])
		t.Run(symbol, func(t *testing.T) {
			testAccepts(t, fmt.Sprintf("int %s; int %s; ==;", symbol, oc), 1)
		})
	}
}

const testTxnProgramTextV1 = `txn Sender
arg 0
==
txn Receiver
arg 1
==
&&
txn CloseRemainderTo
arg 2
==
&&
txn VotePK
arg 3
==
&&
txn SelectionPK
arg 4
==
&&
txn Note
arg 5
==
&&
txn Fee
int 1337
==
&&
txn FirstValid
int 42
==
&&
txn LastValid
int 1066
==
&&
txn Amount
int 1000000
==
&&
txn VoteFirst
int 1317
==
&&
txn VoteLast
int 17776
==
&&
txn VoteKeyDilution
int 1
==
&&

txn Type
byte "pay"
==
txn Type
byte "appl"
==
||

&&

txn TypeEnum
int 1
==
txn TypeEnum
int 6
==
||

&&
txn XferAsset
int 10
==
&&
txn AssetAmount
int 1234
==
&&
txn AssetSender
arg 1
==
&&
txn AssetReceiver
arg 2
==
&&
txn AssetCloseTo
arg 0
==
&&
txn GroupIndex
int 3
==
&&
txn TxID
arg 7
==
&&
txn Lease
arg 8
==
&&
`

const testTxnProgramTextV2 = testTxnProgramTextV1 + `txn ApplicationID
int 888
==
&&
txn OnCompletion
int 0
==
&&
txna ApplicationArgs 0
byte 0x706179
==
&&
txn NumAppArgs
int 8
==
&&
txna Accounts 0
arg 0
==
&&
txn NumAccounts
int 1
==
&&
byte b64 UHJvZ3JhbQ==  // Program
txn ApprovalProgram
concat
sha512_256
arg 9
==
&&
byte b64 UHJvZ3JhbQ==  // Program
txn ClearStateProgram
concat
sha512_256
arg 10
==
&&
txn RekeyTo
txna ApplicationArgs 1
==
&&
txn ConfigAsset
int 33
==
&&
txn ConfigAssetTotal
int 100
==
&&
txn ConfigAssetDecimals
int 2
==
&&
txn ConfigAssetDefaultFrozen
int 1
==
&&
txn ConfigAssetUnitName
byte "tok"
==
&&
txn ConfigAssetName
byte "a_super_coin"
==
&&
txn ConfigAssetURL
byte "http://algorand.com"
==
&&
txn ConfigAssetMetadataHash
txna ApplicationArgs 2
==
&&
txn ConfigAssetManager
txna ApplicationArgs 3
==
&&
txn ConfigAssetReserve
txna ApplicationArgs 4
==
&&
txn ConfigAssetFreeze
txna ApplicationArgs 5
==
&&
txn ConfigAssetClawback
txna ApplicationArgs 6
==
&&
txn FreezeAsset
int 34
==
&&
txn FreezeAssetAccount
txna ApplicationArgs 7
==
&&
txn FreezeAssetFrozen
int 1
==
&&
`

const testTxnProgramTextV3 = testTxnProgramTextV2 + `
assert
txn NumAssets
int 2
==
assert
txna Assets 0
int 55
==
assert
txn NumApplications
int 3
==
assert
txn Applications 3			// Assembler will use 'txna'
int 111
==
assert

txn GlobalNumUint
int 3
==
assert
txn GlobalNumByteSlice
int 0
==
assert
txn LocalNumUint
int 1
==
assert
txn LocalNumByteSlice
int 2
==
assert


int 1
`

const testTxnProgramTextV4 = testTxnProgramTextV3 + `
assert
txn ExtraProgramPages
int 2
==
assert

int 1
`

const testTxnProgramTextV5 = testTxnProgramTextV4 + `
txn Nonparticipation
pop
int 1
==
assert
txn ConfigAssetMetadataHash
int 2
txnas ApplicationArgs
==
assert
txn Sender
int 0
args
==
assert

int 1
`

// The additions in v6 were all "effects" so they must look behind.  They use gtxn 2.
const testTxnProgramTextV6 = testTxnProgramTextV5 + `
assert
txn StateProofPK
len
int 64
==
assert

gtxn 2 CreatedAssetID
int 0
==
assert

gtxn 2 CreatedApplicationID
int 0
==
assert

gtxn 2 NumLogs
int 2
==
assert

gtxn 2 Logs 1
byte "prefilled"
==
assert

gtxn 2 LastLog
byte "prefilled"
==
assert

gtxn 2 CreatedAssetID
int 0
==
assert

gtxn 2 CreatedApplicationID
int 0
==
assert

gtxn 2 NumLogs
int 2
==
assert

gtxn 2 Logs 1
byte "prefilled"
==
assert

gtxn 2 LastLog
byte "prefilled"
==
assert

int 1
`

const testTxnProgramTextV7 = testTxnProgramTextV6 + `
assert

txn NumApprovalProgramPages
int 1
==
assert

txna ApprovalProgramPages 0
txn ApprovalProgram
==
assert

txn NumClearStateProgramPages
int 1
==
assert

txna ClearStateProgramPages 0
txn ClearStateProgram
==
assert

int 1
`

func makeSampleTxn() transactions.SignedTxn {
	var txn transactions.SignedTxn
	copy(txn.Txn.Sender[:], []byte("aoeuiaoeuiaoeuiaoeuiaoeuiaoeui00"))
	copy(txn.Txn.Receiver[:], []byte("aoeuiaoeuiaoeuiaoeuiaoeuiaoeui01"))
	copy(txn.Txn.CloseRemainderTo[:], []byte("aoeuiaoeuiaoeuiaoeuiaoeuiaoeui02"))
	copy(txn.Txn.VotePK[:], []byte("aoeuiaoeuiaoeuiaoeuiaoeuiaoeui03"))
	copy(txn.Txn.SelectionPK[:], []byte("aoeuiaoeuiaoeuiaoeuiaoeuiaoeui04"))
	copy(txn.Txn.StateProofPK[:], []byte("aoeuiaoeuiaoeuiaoeuiaoeuiaoeuiaoeuiaoeuiaoeuiaoeuiaoeuiaoeuiao05"))
	txn.Txn.XferAsset = 10
	// This is not a valid transaction to have all these fields set this way
	txn.Txn.Note = []byte("fnord")
	copy(txn.Txn.Lease[:], []byte("woofwoof"))
	txn.Txn.Fee.Raw = 1337
	txn.Txn.FirstValid = 42
	txn.Txn.LastValid = 1066
	txn.Txn.Amount.Raw = 1000000
	txn.Txn.VoteFirst = 1317
	txn.Txn.VoteLast = 17776
	txn.Txn.VoteKeyDilution = 1
	txn.Txn.Nonparticipation = false
	txn.Txn.Type = protocol.PaymentTx
	txn.Txn.AssetAmount = 1234
	txn.Txn.AssetSender = txn.Txn.Receiver
	txn.Txn.AssetReceiver = txn.Txn.CloseRemainderTo
	txn.Txn.AssetCloseTo = txn.Txn.Sender
	txn.Txn.ApplicationID = basics.AppIndex(888)
	txn.Txn.Accounts = make([]basics.Address, 1)
	txn.Txn.Accounts[0] = txn.Txn.Receiver
	rekeyToAddr := []byte("aoeuiaoeuiaoeuiaoeuiaoeuiaoeui05")
	metadata := []byte("aoeuiaoeuiaoeuiaoeuiaoeuiaoeuiHH")
	managerAddr := []byte("aoeuiaoeuiaoeuiaoeuiaoeuiaoeui06")
	reserveAddr := []byte("aoeuiaoeuiaoeuiaoeuiaoeuiaoeui07")
	freezeAddr := []byte("aoeuiaoeuiaoeuiaoeuiaoeuiaoeui08")
	clawbackAddr := []byte("aoeuiaoeuiaoeuiaoeuiaoeuiaoeui09")
	freezeAccAddr := []byte("aoeuiaoeuiaoeuiaoeuiaoeuiaoeui10")
	txn.Txn.ApplicationArgs = [][]byte{
		[]byte(protocol.PaymentTx),
		rekeyToAddr,
		metadata,
		managerAddr,
		reserveAddr,
		freezeAddr,
		clawbackAddr,
		freezeAccAddr,
	}
	copy(txn.Txn.RekeyTo[:], rekeyToAddr)
	txn.Txn.ConfigAsset = 33
	txn.Txn.AssetParams.Total = 100
	txn.Txn.AssetParams.Decimals = 2
	txn.Txn.AssetParams.DefaultFrozen = true
	txn.Txn.AssetParams.UnitName = "tok"
	txn.Txn.AssetParams.AssetName = "a_super_coin"
	txn.Txn.AssetParams.URL = "http://algorand.com"
	txn.Txn.AssetParams.UnitName = "tok"
	copy(txn.Txn.AssetParams.MetadataHash[:], metadata)
	copy(txn.Txn.AssetParams.Manager[:], managerAddr)
	copy(txn.Txn.AssetParams.Reserve[:], reserveAddr)
	copy(txn.Txn.AssetParams.Freeze[:], freezeAddr)
	copy(txn.Txn.AssetParams.Clawback[:], clawbackAddr)
	txn.Txn.FreezeAsset = 34
	copy(txn.Txn.FreezeAccount[:], freezeAccAddr)
	txn.Txn.AssetFrozen = true
	txn.Txn.ForeignAssets = []basics.AssetIndex{55, 77}
	txn.Txn.ForeignApps = []basics.AppIndex{56, 100, 111} // 100 must be 2nd, 111 must be present
	txn.Txn.Boxes = []transactions.BoxRef{{Index: 0, Name: []byte("self")}, {Index: 0, Name: []byte("other")}}
	txn.Txn.GlobalStateSchema = basics.StateSchema{NumUint: 3, NumByteSlice: 0}
	txn.Txn.LocalStateSchema = basics.StateSchema{NumUint: 1, NumByteSlice: 2}
	return txn
}

func makeSampleAppl(app basics.AppIndex) transactions.SignedTxn {
	sample := makeSampleTxn()
	sample.Txn.Type = protocol.ApplicationCallTx
	sample.Txn.ApplicationID = app
	return sample
}

// makeSampleTxnGroup creates a sample txn group.  If less than two transactions
// are supplied, samples are used.
func makeSampleTxnGroup(txns ...transactions.SignedTxn) []transactions.SignedTxn {
	if len(txns) == 0 {
		txns = []transactions.SignedTxn{makeSampleTxn()}
	}
	if len(txns) == 1 {
		second := transactions.SignedTxn{}
		second.Txn.Type = protocol.PaymentTx
		second.Txn.Amount.Raw = 42
		second.Txn.Fee.Raw = 1066
		second.Txn.FirstValid = 42
		second.Txn.LastValid = 1066
		second.Txn.Sender = txns[0].Txn.Receiver
		second.Txn.Receiver = txns[0].Txn.Sender
		second.Txn.ExtraProgramPages = 2
		txns = append(txns, second)
	}
	return txns
}

func TestTxn(t *testing.T) {
	partitiontest.PartitionTest(t)

	t.Parallel()
	tests := map[uint64]string{
		1: testTxnProgramTextV1,
		2: testTxnProgramTextV2,
		3: testTxnProgramTextV3,
		4: testTxnProgramTextV4,
		5: testTxnProgramTextV5,
		6: testTxnProgramTextV6,
		7: testTxnProgramTextV7,
	}

	for i, txnField := range TxnFieldNames {
		fs := txnFieldSpecs[i]
		// Ensure that each field appears, starting in the version it was introduced
		for v := uint64(1); v <= uint64(LogicVersion); v++ {
			if v < fs.version {
				continue
			}
			if !strings.Contains(tests[v], txnField) {
				if txnField == FirstValidTime.String() {
					continue
				}
				// fields were introduced for itxn before they became available for txn
				if v < txnEffectsVersion && fs.effects {
					continue
				}
				t.Errorf("testTxnProgramTextV%d missing field %v", v, txnField)
			}
		}
	}

	clearOps := testProg(t, "int 1", 1)

	for v, source := range tests {
		t.Run(fmt.Sprintf("v=%d", v), func(t *testing.T) {
			ops := testProg(t, source, v)
			txn := makeSampleTxn()
			if v >= appsEnabledVersion {
				txn.Txn.Type = protocol.ApplicationCallTx
			}
			txn.Txn.ApprovalProgram = ops.Program
			txn.Txn.ClearStateProgram = clearOps.Program
			txn.Lsig.Logic = ops.Program
			txn.Txn.ExtraProgramPages = 2
			// RekeyTo not allowed in TEAL v1
			if v < rekeyingEnabledVersion {
				txn.Txn.RekeyTo = basics.Address{}
			}
			txid := txn.Txn.ID()
			programHash := HashProgram(ops.Program)
			clearProgramHash := HashProgram(clearOps.Program)
			txn.Lsig.Args = [][]byte{
				txn.Txn.Sender[:],
				txn.Txn.Receiver[:],
				txn.Txn.CloseRemainderTo[:],
				txn.Txn.VotePK[:],
				txn.Txn.SelectionPK[:],
				txn.Txn.Note,
				{0, 0, 0, 0, 0, 0, 0, 1},
				txid[:],
				txn.Txn.Lease[:],
				programHash[:],
				clearProgramHash[:],
			}
			// Since we test GroupIndex ==3, we need a larger group
			ep := defaultEvalParams(txn, txn, txn, txn)
			ep.TxnGroup[2].EvalDelta.Logs = []string{"x", "prefilled"}
			if v < txnEffectsVersion {
				testLogicFull(t, ops.Program, 3, ep)
			} else {
				// Starting in txnEffectsVersion, there are fields we can't access in Logic mode
				testLogicFull(t, ops.Program, 3, ep, "not allowed in current mode")
				// And the early tests use "arg" a lot - not allowed in stateful. So remove those tests.
				lastArg := strings.Index(source, "arg 10\n==\n&&")
				require.NotEqual(t, -1, lastArg)

				appSafe := "int 1" + strings.Replace(source[lastArg+12:], `txn Sender
int 0
args
==
assert`, "", 1)

				ops := testProg(t, appSafe, v)
				testAppFull(t, ops.Program, 3, basics.AppIndex(888), ep)
			}
		})
	}
}

func TestCachedTxIDs(t *testing.T) {
	partitiontest.PartitionTest(t)

	t.Parallel()
	cachedTxnProg := `
gtxn 0 TxID
arg 0
==
bz fail

gtxn 0 TxID
arg 0
==
bz fail

txn TxID
arg 0
==
bz fail

txn TxID
arg 0
==
bz fail

gtxn 1 TxID
arg 1
==
bz fail

gtxn 1 TxID
arg 1
==
bz fail

success:
int 1
return

fail:
int 0
return
`
	ops := testProg(t, cachedTxnProg, 2)

	ep, _, _ := makeSampleEnv()
	txid0 := ep.TxnGroup[0].ID()
	txid1 := ep.TxnGroup[1].ID()
	ep.TxnGroup[0].Lsig.Args = [][]byte{
		txid0[:],
		txid1[:],
	}
	testLogicBytes(t, ops.Program, ep)
}

func TestGaid(t *testing.T) {
	partitiontest.PartitionTest(t)

	t.Parallel()
	check0 := testProg(t, "gaid 0; int 100; ==", 4)
	appTxn := makeSampleTxn()
	appTxn.Txn.Type = protocol.ApplicationCallTx
	targetTxn := makeSampleTxn()
	targetTxn.Txn.Type = protocol.AssetConfigTx
	ep := defaultEvalParams(targetTxn, appTxn, makeSampleTxn())
	ep.Ledger = NewLedger(nil)

	// should fail when no creatable was created
	_, err := EvalApp(check0.Program, 1, 888, ep)
	require.Error(t, err)
	require.Contains(t, err.Error(), "did not create anything")

	ep.TxnGroup[0].ApplyData.ConfigAsset = 100
	pass, err := EvalApp(check0.Program, 1, 888, ep)
	if !pass || err != nil {
		t.Log(ep.Trace.String())
	}
	require.NoError(t, err)
	require.True(t, pass)

	// should fail when accessing future transaction in group
	check2 := testProg(t, "gaid 2; int 0; >", 4)
	_, err = EvalApp(check2.Program, 1, 888, ep)
	require.Error(t, err)
	require.Contains(t, err.Error(), "gaid can't get creatable ID of txn ahead of the current one")

	// should fail when accessing self
	_, err = EvalApp(check0.Program, 0, 888, ep)
	require.Error(t, err)
	require.Contains(t, err.Error(), "gaid is only for accessing creatable IDs of previous txns")

	// should fail on non-creatable
	ep.TxnGroup[0].Txn.Type = protocol.PaymentTx
	_, err = EvalApp(check0.Program, 1, 888, ep)
	require.Error(t, err)
	require.Contains(t, err.Error(), "can't use gaid on txn that is not an app call nor an asset config txn")
	ep.TxnGroup[0].Txn.Type = protocol.AssetConfigTx
}

func TestGtxn(t *testing.T) {
	partitiontest.PartitionTest(t)

	t.Parallel()
	gtxnTextV1 := `gtxn 1 Amount
int 42
==
gtxn 1 Fee
int 1066
==
&&
gtxn 1 FirstValid
int 42
==
&&
gtxn 1 LastValid
int 1066
==
&&
gtxn 1 Sender
arg 1
==
&&
gtxn 1 Receiver
arg 0
==
&&
gtxn 0 Sender
txn Sender
==
&&
txn Sender
arg 0
==
&&
gtxn 0 Receiver
txn Receiver
==
&&
txn Receiver
arg 1
==
&&
gtxn 0 GroupIndex
int 0
==
&&
gtxn 1 GroupIndex
int 1
==
&&
global GroupSize
int 2
==
&&
`

	gtxnTextV2 := gtxnTextV1 + `gtxna 0 ApplicationArgs 0
byte 0x706179
==
&&
gtxn 0 NumAppArgs
int 8
==
&&
gtxna 0 Accounts 0
gtxn 0 Sender
==
&&
gtxn 0 NumAccounts
int 1
==
&&
`
	gtxnTextV4 := gtxnTextV2 + ` gtxn 0 ExtraProgramPages
int 0
==
&&
gtxn 1 ExtraProgramPages
int 2
==
&&
`

	gtxnTextV5 := gtxnTextV4 + `int 0
gtxnas 0 Accounts
gtxn 0 Sender
==
&&
int 0
int 0
gtxnsas Accounts
gtxn 0 Sender
==
&&
`

	gtxnTextV6 := gtxnTextV5 + `
`

	tests := map[uint64]string{
		1: gtxnTextV1,
		2: gtxnTextV2,
		4: gtxnTextV4,
		5: gtxnTextV5,
		6: gtxnTextV6,
	}

	for v, source := range tests {
		t.Run(fmt.Sprintf("v=%d", v), func(t *testing.T) {
			txn := makeSampleTxn()
			// RekeyTo not allowed in TEAL v1
			if v < rekeyingEnabledVersion {
				txn.Txn.RekeyTo = basics.Address{}
			}
			txn.Lsig.Args = [][]byte{
				txn.Txn.Sender[:],
				txn.Txn.Receiver[:],
				txn.Txn.CloseRemainderTo[:],
				txn.Txn.VotePK[:],
				txn.Txn.SelectionPK[:],
				txn.Txn.Note,
			}
			ep := defaultEvalParams(makeSampleTxnGroup(txn)...)
			testLogic(t, source, v, ep)
			if v >= 3 {
				gtxnsProg := strings.ReplaceAll(source, "gtxn 0", "int 0; gtxns")
				gtxnsProg = strings.ReplaceAll(gtxnsProg, "gtxn 1", "int 1; gtxns")
				gtxnsProg = strings.ReplaceAll(gtxnsProg, "gtxna 0", "int 0; gtxnsa")
				gtxnsProg = strings.ReplaceAll(gtxnsProg, "gtxna 1", "int 1; gtxnsa")
				require.False(t, strings.Contains(gtxnsProg, "gtxn "))  // Got 'em all
				require.False(t, strings.Contains(gtxnsProg, "gtxna ")) // Got 'em all
				testLogic(t, gtxnsProg, v, ep)
			}
		})
	}
}

func testLogic(t *testing.T, program string, v uint64, ep *EvalParams, problems ...string) {
	t.Helper()
	ops := testProg(t, program, v)
	testLogicBytes(t, ops.Program, ep, problems...)
}

func testLogicBytes(t *testing.T, program []byte, ep *EvalParams, problems ...string) {
	t.Helper()
	testLogicFull(t, program, 0, ep, problems...)
}

func testLogicFull(t *testing.T, program []byte, gi int, ep *EvalParams, problems ...string) {
	t.Helper()

	var checkProblem string
	var evalProblem string
	switch len(problems) {
	case 2:
		checkProblem = problems[0]
		evalProblem = problems[1]
	case 1:
		evalProblem = problems[0]
	case 0:
	default:
		require.Fail(t, "Misused testLogic: %d problems", len(problems))
	}

	sb := &strings.Builder{}
	ep.Trace = sb

	ep.TxnGroup[0].Lsig.Logic = program
	err := CheckSignature(gi, ep)
	if checkProblem == "" {
		require.NoError(t, err, sb.String())
	} else {
		require.Error(t, err, "Check\n%s\nExpected: %v", sb, checkProblem)
		require.Contains(t, err.Error(), checkProblem)
	}

	// We continue on to check Eval() of things that failed Check() because it's
	// a nice confirmation that Check() is usually stricter than Eval(). This
	// may mean that the problems argument is often duplicated, but this seems
	// the best way to be concise about all sorts of tests.

	pass, err := EvalSignature(gi, ep)
	if evalProblem == "" {
		require.NoError(t, err, "Eval%s\nExpected: PASS", sb)
		assert.True(t, pass, "Eval%s\nExpected: PASS", sb)
		return
	}

	// There is an evalProblem to check. REJECT is special and only means that
	// the app didn't accept.  Maybe it's an error, maybe it's just !pass.
	if evalProblem == "REJECT" {
		require.True(t, err != nil || !pass, "Eval%s\nExpected: REJECT", sb)
	} else {
		require.Error(t, err, "Eval%s\nExpected: %v", sb, evalProblem)
		require.Contains(t, err.Error(), evalProblem)
	}
}

func TestTxna(t *testing.T) {
	partitiontest.PartitionTest(t)

	t.Parallel()
	source := `txna Accounts 1
txna ApplicationArgs 0
==
`
	ops := testProg(t, source, AssemblerMaxVersion)
	var txn transactions.SignedTxn
	txn.Txn.Accounts = make([]basics.Address, 1)
	txn.Txn.Accounts[0] = txn.Txn.Sender
	txn.Txn.ApplicationArgs = [][]byte{txn.Txn.Sender[:]}
	ep := defaultEvalParams(txn)
	testLogicBytes(t, ops.Program, ep)

	// modify txn field
	saved := ops.Program[2]
	ops.Program[2] = 0x01
	testLogicBytes(t, ops.Program, ep, "unsupported array field")

	// modify txn field to unknown one
	ops.Program[2] = 99
	testLogicBytes(t, ops.Program, ep, "invalid txn field 99")

	// modify txn array index
	ops.Program[2] = saved
	saved = ops.Program[3]
	ops.Program[3] = 0x02
	testLogicBytes(t, ops.Program, ep, "invalid Accounts index")

	// modify txn array index in the second opcode
	ops.Program[3] = saved
	saved = ops.Program[6]
	ops.Program[6] = 0x01
	testLogicBytes(t, ops.Program, ep, "invalid ApplicationArgs index")
	ops.Program[6] = saved

	// check special case: Account 0 == Sender
	// even without any additional context
	source = `txna Accounts 0
txn Sender
==
`
	ops2 := testProg(t, source, AssemblerMaxVersion)
	var txn2 transactions.SignedTxn
	copy(txn2.Txn.Sender[:], []byte("aoeuiaoeuiaoeuiaoeuiaoeuiaoeui00"))
	ep2 := defaultEvalParams(txn2)
	testLogicBytes(t, ops2.Program, ep2)

	// check gtxna
	source = `gtxna 0 Accounts 1
txna ApplicationArgs 0
==`
	ops = testProg(t, source, AssemblerMaxVersion)
	testLogicBytes(t, ops.Program, ep)

	// modify gtxn index
	saved = ops.Program[2]
	ops.Program[2] = 0x01
	testLogicBytes(t, ops.Program, ep, "txn index 1, len(group) is 1")

	// modify gtxn field
	ops.Program[2] = saved
	saved = ops.Program[3]
	ops.Program[3] = 0x01
	testLogicBytes(t, ops.Program, ep, "unsupported array field")

	// modify gtxn field to unknown one
	ops.Program[3] = 99
	testLogicBytes(t, ops.Program, ep, "invalid txn field 99")

	// modify gtxn array index
	ops.Program[3] = saved
	saved = ops.Program[4]
	ops.Program[4] = 0x02
	testLogicBytes(t, ops.Program, ep, "invalid Accounts index")
	ops.Program[4] = saved

	// check special case: Account 0 == Sender
	// even without any additional context
	source = `gtxna 0 Accounts 0
txn Sender
==
`
	ops3 := testProg(t, source, AssemblerMaxVersion)
	var txn3 transactions.SignedTxn
	copy(txn2.Txn.Sender[:], []byte("aoeuiaoeuiaoeuiaoeuiaoeuiaoeui00"))
	ep3 := defaultEvalParams(txn3)
	testLogicBytes(t, ops3.Program, ep3)
}

// check empty values in ApplicationArgs and Account
func TestTxnaEmptyValues(t *testing.T) {
	partitiontest.PartitionTest(t)

	t.Parallel()
	source := `txna ApplicationArgs 0
btoi
int 0
==
`
	ops := testProg(t, source, AssemblerMaxVersion)

	var txn transactions.SignedTxn
	txn.Txn.ApplicationArgs = make([][]byte, 1)
	txn.Txn.ApplicationArgs[0] = []byte("")
	testLogicBytes(t, ops.Program, defaultEvalParams(txn))

	txn.Txn.ApplicationArgs[0] = nil
	testLogicBytes(t, ops.Program, defaultEvalParams(txn))

	source2 := `txna Accounts 1
global ZeroAddress
==
`
	ops = testProg(t, source2, AssemblerMaxVersion)

	var txn2 transactions.SignedTxn
	txn2.Txn.Accounts = make([]basics.Address, 1)
	txn2.Txn.Accounts[0] = basics.Address{}
	testLogicBytes(t, ops.Program, defaultEvalParams(txn2))

	txn2.Txn.Accounts = make([]basics.Address, 1)
	testLogicBytes(t, ops.Program, defaultEvalParams(txn2))
}

func TestTxnBigPrograms(t *testing.T) {
	partitiontest.PartitionTest(t)
	t.Parallel()

	source := `
txna ApprovalProgramPages 0
len
int 4096
==
assert

txna ApprovalProgramPages 1
byte 0x01020304					// 4096 % 7 == 1, so the last four bytes start with 0x01
==
assert

int 1
`
	var txn transactions.SignedTxn
	txn.Txn.ApprovalProgram = make([]byte, 4100) // 4 bytes more than a page
	for i := range txn.Txn.ApprovalProgram {
		txn.Txn.ApprovalProgram[i] = byte(i % 7)
	}
	testLogic(t, source, AssemblerMaxVersion, defaultEvalParams(&txn))

	testLogic(t, `txna ApprovalProgramPages 2`, AssemblerMaxVersion, defaultEvalParams(&txn),
		"invalid ApprovalProgramPages index")

	// ClearStateProgram is not in the txn at all
	testLogic(t, `txn NumClearStateProgramPages; !`, AssemblerMaxVersion, defaultEvalParams(&txn))
	testLogic(t, `txna ClearStateProgramPages 0`, AssemblerMaxVersion, defaultEvalParams(&txn),
		"invalid ClearStateProgramPages index")
}

func TestTxnas(t *testing.T) {
	partitiontest.PartitionTest(t)

	t.Parallel()

	source := `int 1
txnas Accounts
int 0
txnas ApplicationArgs
==
`
	ops := testProg(t, source, AssemblerMaxVersion)
	var txn transactions.SignedTxn
	txn.Txn.Accounts = make([]basics.Address, 1)
	txn.Txn.Accounts[0] = txn.Txn.Sender
	txn.Txn.ApplicationArgs = [][]byte{txn.Txn.Sender[:]}
	ep := defaultEvalParams(txn)
	testLogicBytes(t, ops.Program, ep)

	// check special case: Account 0 == Sender
	// even without any additional context
	source = `int 0
txnas Accounts
txn Sender
==
`
	ops = testProg(t, source, AssemblerMaxVersion)
	var txn2 transactions.SignedTxn
	copy(txn2.Txn.Sender[:], []byte("aoeuiaoeuiaoeuiaoeuiaoeuiaoeui00"))
	testLogicBytes(t, ops.Program, defaultEvalParams(txn2))

	// check gtxnas
	source = `int 1
gtxnas 0 Accounts
txna ApplicationArgs 0
==`
	ops = testProg(t, source, AssemblerMaxVersion)
	testLogicBytes(t, ops.Program, ep)

	// check special case: Account 0 == Sender
	// even without any additional context
	source = `int 0
gtxnas 0 Accounts
txn Sender
==
	`
	ops = testProg(t, source, AssemblerMaxVersion)
	var txn3 transactions.SignedTxn
	copy(txn3.Txn.Sender[:], []byte("aoeuiaoeuiaoeuiaoeuiaoeuiaoeui00"))
	testLogicBytes(t, ops.Program, defaultEvalParams(txn3))

	// check gtxnsas
	source = `int 0
int 1
gtxnsas Accounts
txna ApplicationArgs 0
==`
	ops = testProg(t, source, AssemblerMaxVersion)
	testLogicBytes(t, ops.Program, ep)
}

func TestBitOps(t *testing.T) {
	partitiontest.PartitionTest(t)

	t.Parallel()
	testAccepts(t, `int 0x17
int 0x3e
& // == 0x16
int 0x0a
^ // == 0x1c
int 0x0f
~
&
int 0x300
|
int 0x310
==`, 1)
}

func TestStringOps(t *testing.T) {
	partitiontest.PartitionTest(t)
	t.Parallel()

	testAccepts(t, `byte 0x123456789abc
substring 1 3
byte 0x3456
==
byte 0x12
byte 0x3456
byte 0x789abc
concat
concat
byte 0x123456789abc
==
&&
byte 0x123456789abc
int 1
int 3
substring3
byte 0x3456
==
&&
byte 0x123456789abc
int 3
int 3
substring3
len
int 0
==
&&`, 2) // substring, concat, substring3 came in v2
}

func TestConsOverflow(t *testing.T) {
	partitiontest.PartitionTest(t)

	t.Parallel()
	justfits := `byte 0xf000000000000000
dup; concat				// 16
dup; concat				// 32
dup; concat				// 64
dup; concat				// 128
dup; concat				// 256
dup; concat				// 512
dup; concat				// 1024
dup; concat				// 2048
dup; concat				// 4096
`
	testAccepts(t, justfits+"len", 2)
	testPanics(t, justfits+"byte 0x11; concat; len", 2)
}

func TestSubstringFlop(t *testing.T) {
	partitiontest.PartitionTest(t)

	t.Parallel()
	// fails in compiler
	testProg(t, `byte 0xf000000000000000
substring
len`, 2, Expect{2, "substring expects 2 immediate arguments"})

	// fails in compiler
	testProg(t, `byte 0xf000000000000000
substring 1
len`, 2, Expect{2, "substring expects 2 immediate arguments"})

	// fails in compiler
	testProg(t, `byte 0xf000000000000000
substring 4 2
len`, 2, Expect{2, "substring end is before start"})

	// fails at runtime
	testPanics(t, `byte 0xf000000000000000
int 4
int 2
substring3
len`, 2)

	// fails at runtime
	err := testPanics(t, `byte 0xf000000000000000
int 4
int 0xFFFFFFFFFFFFFFFE
substring3
len`, 2)
	require.Contains(t, err.Error(), "substring range beyond length of string")
}

func TestSubstringRange(t *testing.T) {
	partitiontest.PartitionTest(t)

	t.Parallel()
	testPanics(t, `byte 0xf000000000000000
substring 2 99
len`, 2)
}

func TestExtractOp(t *testing.T) {
	partitiontest.PartitionTest(t)
	t.Parallel()

	testAccepts(t, "byte 0x123456789abc; extract 1 2; byte 0x3456; ==", 5)
	testAccepts(t, "byte 0x123456789abc; extract 0 6; byte 0x123456789abc; ==", 5)
	testAccepts(t, "byte 0x123456789abc; extract 3 0; byte 0x789abc; ==", 5)
	testAccepts(t, "byte 0x123456789abc; extract 6 0; len; int 0; ==", 5)
	testAccepts(t, "byte 0x123456789abcaa; extract 0 6; byte 0x123456789abcaa; !=", 5)

	testAccepts(t, "byte 0x123456789abc; int 5; int 1; extract3; byte 0xbc; ==", 5)

	testAccepts(t, "byte 0x123456789abcdef0; int 1; extract_uint16; int 0x3456; ==", 5)
	testAccepts(t, "byte 0x123456789abcdef0; int 1; extract_uint32; int 0x3456789a; ==", 5)
	testAccepts(t, "byte 0x123456789abcdef0; int 0; extract_uint64; int 0x123456789abcdef0; ==", 5)
	testAccepts(t, "byte 0x123456789abcdef0; int 0; extract_uint64; int 0x123456789abcdef; !=", 5)

	testAccepts(t, `byte "hello"; extract 5 0; byte ""; ==`, 5)
	testAccepts(t, `byte "hello"; int 5; int 0; extract3; byte ""; ==`, 5)
}

func TestExtractFlop(t *testing.T) {
	partitiontest.PartitionTest(t)
	t.Parallel()
	// fails in compiler
	testProg(t, `byte 0xf000000000000000
	extract
	len`, 5, Expect{2, "extract expects 2 immediate arguments"})

	testProg(t, `byte 0xf000000000000000
	extract 1
	len`, 5, Expect{2, "extract expects 2 immediate arguments"})

	// fails at runtime
	err := testPanics(t, `byte 0xf000000000000000
	extract 1 8
	len`, 5)
	require.Contains(t, err.Error(), "extraction end 9")

	err = testPanics(t, `byte 0xf000000000000000
	extract 9 0
	len`, 5)
	require.Contains(t, err.Error(), "extraction start 9")

	err = testPanics(t, `byte 0xf000000000000000
	int 4
	int 0xFFFFFFFFFFFFFFFE
	extract3
	len`, 5)
	require.Contains(t, err.Error(), "extraction end exceeds uint64")

	err = testPanics(t, `byte 0xf000000000000000
	int 100
	int 2
	extract3
	len`, 5)
	require.Contains(t, err.Error(), "extraction start 100")

	err = testPanics(t, `byte 0xf000000000000000
	int 55
	extract_uint16`, 5)
	require.Contains(t, err.Error(), "extraction start 55")

	err = testPanics(t, `byte 0xf000000000000000
	int 9
	extract_uint32`, 5)
	require.Contains(t, err.Error(), "extraction start 9")

	err = testPanics(t, `byte 0xf000000000000000
	int 1
	extract_uint64`, 5)
	require.Contains(t, err.Error(), "extraction end 9")
}

func TestReplace(t *testing.T) {
<<<<<<< HEAD
=======
	partitiontest.PartitionTest(t)
	t.Parallel()

	testAccepts(t, `byte 0x11111111; byte 0x2222; replace2 0; byte 0x22221111; ==`, 7)
	testAccepts(t, `byte 0x11111111; byte 0x2222; replace2 1; byte 0x11222211; ==`, 7)
	testAccepts(t, `byte 0x11111111; byte 0x2222; replace2 2; byte 0x11112222; ==`, 7)
	testPanics(t, `byte 0x11111111; byte 0x2222; replace2 3; byte 0x11112222; ==`, 7)

	testAccepts(t, `byte 0x11111111; int 0; byte 0x2222; replace3; byte 0x22221111; ==`, 7)
	testAccepts(t, `byte 0x11111111; int 1; byte 0x2222; replace3; byte 0x11222211; ==`, 7)
	testAccepts(t, `byte 0x11111111; int 2; byte 0x2222; replace3; byte 0x11112222; ==`, 7)
	testPanics(t, `byte 0x11111111; int 3; byte 0x2222; replace3; byte 0x11112222; ==`, 7)

	testAccepts(t, `byte 0x11111111; int 0; byte 0x; replace3; byte 0x11111111; ==`, 7)
	testAccepts(t, `byte 0x11111111; int 1; byte 0x; replace3; byte 0x11111111; ==`, 7)
	testAccepts(t, `byte 0x11111111; int 2; byte 0x; replace3; byte 0x11111111; ==`, 7)
	testAccepts(t, `byte 0x11111111; int 3; byte 0x; replace3; byte 0x11111111; ==`, 7)
	// unusual, perhaps, but legal. inserts 0 bytes at len(A)
	testAccepts(t, `byte 0x11111111; int 4; byte 0x; replace3; byte 0x11111111; ==`, 7)
	// but can't replace a byte there
	testPanics(t, `byte 0x11111111; int 4; byte 0x22; replace3; len`, 7)
	// even a zero byte replace fails after len(A)
	testPanics(t, `byte 0x11111111; int 5; byte 0x; replace3; len`, 7)

	testAccepts(t, `byte 0x; byte 0x; replace2 0; byte 0x; ==`, 7)
	testAccepts(t, `byte 0x; int 0; byte 0x; replace3; byte 0x; ==`, 7)
}

func TestLoadStore(t *testing.T) {
>>>>>>> 8e967eea
	partitiontest.PartitionTest(t)
	t.Parallel()

	testAccepts(t, `byte 0x11111111; byte 0x2222; replace2 0; byte 0x22221111; ==`, 7)
	testAccepts(t, `byte 0x11111111; byte 0x2222; replace2 1; byte 0x11222211; ==`, 7)
	testAccepts(t, `byte 0x11111111; byte 0x2222; replace2 2; byte 0x11112222; ==`, 7)
	testPanics(t, `byte 0x11111111; byte 0x2222; replace2 3; byte 0x11112222; ==`, 7)

	testAccepts(t, `byte 0x11111111; int 0; byte 0x2222; replace3; byte 0x22221111; ==`, 7)
	testAccepts(t, `byte 0x11111111; int 1; byte 0x2222; replace3; byte 0x11222211; ==`, 7)
	testAccepts(t, `byte 0x11111111; int 2; byte 0x2222; replace3; byte 0x11112222; ==`, 7)
	testPanics(t, `byte 0x11111111; int 3; byte 0x2222; replace3; byte 0x11112222; ==`, 7)

	testAccepts(t, `byte 0x11111111; int 0; byte 0x; replace3; byte 0x11111111; ==`, 7)
	testAccepts(t, `byte 0x11111111; int 1; byte 0x; replace3; byte 0x11111111; ==`, 7)
	testAccepts(t, `byte 0x11111111; int 2; byte 0x; replace3; byte 0x11111111; ==`, 7)
	testAccepts(t, `byte 0x11111111; int 3; byte 0x; replace3; byte 0x11111111; ==`, 7)
	// unusual, perhaps, but legal. inserts 0 bytes at len(A)
	testAccepts(t, `byte 0x11111111; int 4; byte 0x; replace3; byte 0x11111111; ==`, 7)
	// but can't replace a byte there
	testPanics(t, `byte 0x11111111; int 4; byte 0x22; replace3; len`, 7)
	// even a zero byte replace fails after len(A)
	testPanics(t, `byte 0x11111111; int 5; byte 0x; replace3; len`, 7)

	testAccepts(t, `byte 0x; byte 0x; replace2 0; byte 0x; ==`, 7)
	testAccepts(t, `byte 0x; int 0; byte 0x; replace3; byte 0x; ==`, 7)
}

func TestLoadStore(t *testing.T) {
	partitiontest.PartitionTest(t)
	t.Parallel()

	testAccepts(t, "load 3; int 0; ==;", 1)

	testAccepts(t, `int 37
int 37
store 1
byte 0xabbacafe
store 42
int 37
==
store 0
load 42
byte 0xabbacafe
==
load 0
load 1
+
&&`, 1)
}

func TestLoadStoreStack(t *testing.T) {
	partitiontest.PartitionTest(t)

	t.Parallel()
	testAccepts(t, "int 3; loads; int 0; ==;", 5)
	testAccepts(t, `int 37
int 1
int 37
stores
int 42
byte 0xabbacafe
stores
int 37
==
int 0
swap
stores
int 42
loads
byte 0xabbacafe
==
int 0
loads
int 1
loads
+
&&`, 5)
}

func TestLoadStore2(t *testing.T) {
	partitiontest.PartitionTest(t)

	t.Parallel()
	progText := `int 2
int 3
byte 0xaa
store 44
store 43
store 42
load 43
load 42
+
int 5
==`
	testAccepts(t, progText, 1)
}

func TestGload(t *testing.T) {
	partitiontest.PartitionTest(t)
	t.Parallel()

	// for simple app-call-only transaction groups
	type scratchTestCase struct {
		tealSources []string
		errTxn      int
		errContains string
	}

	simpleCase := scratchTestCase{
		tealSources: []string{
			`int 2; store 0; int 1`,
			`gload 0 0; int 2; ==`,
		},
	}

	multipleTxnCase := scratchTestCase{
		tealSources: []string{
			`byte "txn 1"; store 0; int 1`,
			`byte "txn 2"; store 2; int 1`,
			`gload 0 0; byte "txn 1"; ==; gload 1 2; byte "txn 2"; ==; &&`,
		},
	}

	selfCase := scratchTestCase{
		tealSources: []string{
			`gload 0 0; int 2; store 0; int 1`,
		},
		errTxn:      0,
		errContains: "can't use gload on self, use load instead",
	}

	laterTxnSlotCase := scratchTestCase{
		tealSources: []string{
			`gload 1 0; int 2; ==`,
			`int 2; store 0; int 1`,
		},
		errTxn:      0,
		errContains: "gload can't get future scratch space from txn with index 1",
	}

	cases := []scratchTestCase{
		simpleCase, multipleTxnCase, selfCase, laterTxnSlotCase,
	}

	for i, testCase := range cases {
		t.Run(fmt.Sprintf("i=%d", i), func(t *testing.T) {
			sources := testCase.tealSources

			// Initialize txgroup
			txgroup := make([]transactions.SignedTxn, len(sources))
			for j := range txgroup {
				txgroup[j].Txn.Type = protocol.ApplicationCallTx
			}

			if testCase.errContains != "" {
				testApps(t, sources, txgroup, LogicVersion, nil, Expect{testCase.errTxn, testCase.errContains})
			} else {
				testApps(t, sources, txgroup, LogicVersion, nil)
			}
		})
	}

	// for more complex group transaction cases
	type failureCase struct {
		firstTxn    transactions.SignedTxn
		runMode     runMode
		errContains string
	}

	nonAppCall := failureCase{
		firstTxn: transactions.SignedTxn{
			Txn: transactions.Transaction{
				Type: protocol.PaymentTx,
			},
		},
		runMode:     modeApp,
		errContains: "can't use gload on non-app call txn with index 0",
	}

	logicSigCall := failureCase{
		firstTxn: transactions.SignedTxn{
			Txn: transactions.Transaction{
				Type: protocol.ApplicationCallTx,
			},
		},
		runMode:     modeSig,
		errContains: "gload not allowed in current mode",
	}

	failCases := []failureCase{nonAppCall, logicSigCall}
	for j, failCase := range failCases {
		t.Run(fmt.Sprintf("j=%d", j), func(t *testing.T) {

			appcall := transactions.SignedTxn{
				Txn: transactions.Transaction{
					Type: protocol.ApplicationCallTx,
				},
			}

			ep := defaultEvalParams(failCase.firstTxn, appcall)

			program := testProg(t, "gload 0 0", AssemblerMaxVersion).Program
			switch failCase.runMode {
			case modeApp:
				testAppBytes(t, program, ep, failCase.errContains)
			default:
				testLogicBytes(t, program, ep, failCase.errContains, failCase.errContains)
			}
		})
	}
}

// TestGloads tests gloads and gloadss
func TestGloads(t *testing.T) {
	partitiontest.PartitionTest(t)

	t.Parallel()

	// Multiple app calls
	source1 := `
byte "txn 1"
store 0
int 1`
	source2 := `
byte "txn 2"
store 1
int 1`
	source3 := `
int 0
gloads 0
byte "txn 1"
==
assert
int 1
gloads 1
byte "txn 2"
==
assert
int 0
int 0
gloadss
byte "txn 1"
==
assert
int 1
int 1
gloadss
byte "txn 2"
==
assert
int 1
`

	sources := []string{source1, source2, source3}

	txgroup := make([]transactions.SignedTxn, len(sources))
	for j := range txgroup {
		txgroup[j].Txn.Type = protocol.ApplicationCallTx
	}

	testApps(t, sources, txgroup, LogicVersion, nil)
}

const testCompareProgramText = `int 35
int 16
>
int 1
int 2
>
!
!
!
&&
int 1
int 2
<
int 35
int 1
<
!
&&
&&
int 2
int 2
<=
int 16
int 1
<=
!
&&
&&
int 2
int 2
>=
int 1
int 16
>=
!
&&
&&
int 2
int 1
!=
&&
byte 0xaaaa
byte 0xbbbb
==
!
&&
byte 0x1337
byte 0x1337
==
byte 0xabba
byte 0xabba
!=
!
&&
byte 0xcafe
byte 0xf00d
!=
&&
&&`

func TestCompares(t *testing.T) {
	partitiontest.PartitionTest(t)

	t.Parallel()
	testAccepts(t, testCompareProgramText, 1)
}

func TestSlowLogic(t *testing.T) {
	partitiontest.PartitionTest(t)

	t.Parallel()
	fragment := `byte 0x666E6F7264; keccak256
                     byte 0xc195eca25a6f4c82bfba0287082ddb0d602ae9230f9cf1f1a40b68f8e2c41567; ==;`

	// Sanity check. Running a short sequence of these fragments passes in all versions.
	source := fragment + strings.Repeat(fragment+"&&;", 5)
	testAccepts(t, source, 1)

	// in v1, each repeat costs 30
	v1overspend := fragment + strings.Repeat(fragment+"&&;", 20000/30)
	// in v2,v3 each repeat costs 134
	v2overspend := fragment + strings.Repeat(fragment+"&&;", 20000/134)

	// v1overspend fails (on v1)
	ops := testProg(t, v1overspend, 1)
	// We should never Eval this after it fails Check(), but nice to see it also fails.
	testLogicBytes(t, ops.Program, defaultEvalParamsWithVersion(1),
		"static cost", "dynamic cost")
	// v2overspend passes Check, even on v2 proto, because the old low cost is "grandfathered"
	ops = testProg(t, v2overspend, 1)
	testLogicBytes(t, ops.Program, defaultEvalParamsWithVersion(2))

	// even the shorter, v2overspend, fails when compiled as v2 code
	ops = testProg(t, v2overspend, 2)
	testLogicBytes(t, ops.Program, defaultEvalParamsWithVersion(2),
		"static cost", "dynamic cost")

	// in v4 cost is still 134, but only matters in Eval, not Check, so both fail there
	ep4 := defaultEvalParamsWithVersion(4)
	ops = testProg(t, v1overspend, 4)
	testLogicBytes(t, ops.Program, ep4, "dynamic cost")

	ops = testProg(t, v2overspend, 4)
	testLogicBytes(t, ops.Program, ep4, "dynamic cost")
}

func isNotPanic(t *testing.T, err error) {
	if err == nil {
		return
	}
	if pe, ok := err.(PanicError); ok {
		t.Error(pe)
	}
}

func TestStackUnderflow(t *testing.T) {
	partitiontest.PartitionTest(t)

	t.Parallel()
	for v := uint64(1); v <= AssemblerMaxVersion; v++ {
		t.Run(fmt.Sprintf("v=%d", v), func(t *testing.T) {
			ops := testProg(t, `int 1`, v)
			ops.Program = append(ops.Program, 0x08) // +
			testLogicBytes(t, ops.Program, defaultEvalParams(), "stack underflow")
		})
	}
}

func TestWrongStackTypeRuntime(t *testing.T) {
	partitiontest.PartitionTest(t)

	t.Parallel()
	for v := uint64(1); v <= AssemblerMaxVersion; v++ {
		t.Run(fmt.Sprintf("v=%d", v), func(t *testing.T) {
			ops := testProg(t, `int 1`, v)
			ops.Program = append(ops.Program, 0x01, 0x15) // sha256, len
			testLogicBytes(t, ops.Program, defaultEvalParams(), "sha256 arg 0 wanted")
		})
	}
}

func TestEqMismatch(t *testing.T) {
	partitiontest.PartitionTest(t)

	t.Parallel()
	for v := uint64(1); v <= AssemblerMaxVersion; v++ {
		t.Run(fmt.Sprintf("v=%d", v), func(t *testing.T) {
			ops := testProg(t, `byte 0x1234; int 1`, v)
			ops.Program = append(ops.Program, 0x12) // ==
			testLogicBytes(t, ops.Program, defaultEvalParams(), "cannot compare")
			// TODO: Check should know the type stack was wrong
		})
	}
}

func TestNeqMismatch(t *testing.T) {
	partitiontest.PartitionTest(t)

	t.Parallel()
	for v := uint64(1); v <= AssemblerMaxVersion; v++ {
		t.Run(fmt.Sprintf("v=%d", v), func(t *testing.T) {
			ops := testProg(t, `byte 0x1234; int 1`, v)
			ops.Program = append(ops.Program, 0x13) // !=
			testLogicBytes(t, ops.Program, defaultEvalParams(), "cannot compare")
		})
	}
}

func TestWrongStackTypeRuntime2(t *testing.T) {
	partitiontest.PartitionTest(t)

	t.Parallel()
	for v := uint64(1); v <= AssemblerMaxVersion; v++ {
		t.Run(fmt.Sprintf("v=%d", v), func(t *testing.T) {
			ops := testProg(t, `byte 0x1234; int 1`, v)
			ops.Program = append(ops.Program, 0x08) // +
			testLogicBytes(t, ops.Program, defaultEvalParams(), "+ arg 0 wanted")
		})
	}
}

func TestIllegalOp(t *testing.T) {
	partitiontest.PartitionTest(t)

	t.Parallel()
	for v := uint64(1); v <= AssemblerMaxVersion; v++ {
		t.Run(fmt.Sprintf("v=%d", v), func(t *testing.T) {
			ops := testProg(t, `int 1`, v)
			for opcode, spec := range opsByOpcode[v] {
				if spec.op == nil {
					ops.Program = append(ops.Program, byte(opcode))
					break
				}
			}
			testLogicBytes(t, ops.Program, defaultEvalParams(), "illegal opcode", "illegal opcode")
		})
	}
}

func TestShortProgram(t *testing.T) {
	partitiontest.PartitionTest(t)

	t.Parallel()
	for v := uint64(1); v <= AssemblerMaxVersion; v++ {
		t.Run(fmt.Sprintf("v=%d", v), func(t *testing.T) {
			ops := testProg(t, `int 1
bnz done
done:
int 1
`, v)
			// cut two last bytes - intc_1 and last byte of bnz
			ops.Program = ops.Program[:len(ops.Program)-2]
			testLogicBytes(t, ops.Program, defaultEvalParams(),
				"bnz program ends short", "bnz program ends short")
		})
	}
}

func TestShortProgramTrue(t *testing.T) {
	partitiontest.PartitionTest(t)

	t.Parallel()
	ops := testProg(t, `intcblock 1
intc 0
intc 0
bnz done
done:`, 2)
	testLogicBytes(t, ops.Program, defaultEvalParams())
}

func TestShortBytecblock(t *testing.T) {
	partitiontest.PartitionTest(t)

	t.Parallel()
	for v := uint64(1); v <= AssemblerMaxVersion; v++ {
		t.Run(fmt.Sprintf("v=%d", v), func(t *testing.T) {
			fullops, err := AssembleStringWithVersion(`bytecblock 0x123456 0xababcdcd "test"`, v)
			require.NoError(t, err)
			fullops.Program[2] = 50 // fake 50 elements
			for i := 2; i < len(fullops.Program); i++ {
				program := fullops.Program[:i]
				t.Run(hex.EncodeToString(program), func(t *testing.T) {
					testLogicBytes(t, program, defaultEvalParams(),
						"bytecblock", "bytecblock")
				})
			}
		})
	}
}

func TestShortBytecblock2(t *testing.T) {
	partitiontest.PartitionTest(t)

	t.Parallel()
	sources := []string{
		"02260180fe83f88fe0bf80ff01aa",
		"01260180fe83f88fe0bf80ff01aa",
		"0026efbfbdefbfbd02",
		"0026efbfbdefbfbd30",
	}
	for _, src := range sources {
		t.Run(src, func(t *testing.T) {
			program, err := hex.DecodeString(src)
			require.NoError(t, err)
			testLogicBytes(t, program, defaultEvalParams(), "bytecblock", "bytecblock")
		})
	}
}

const panicString = "out of memory, buffer overrun, stack overflow, divide by zero, halt and catch fire"

func opPanic(cx *EvalContext) error {
	panic(panicString)
}
func checkPanic(cx *EvalContext) error {
	panic(panicString)
}

func TestPanic(t *testing.T) {
	partitiontest.PartitionTest(t)

	log := logging.TestingLog(t)
	for v := uint64(1); v <= AssemblerMaxVersion; v++ {
		t.Run(fmt.Sprintf("v=%d", v), func(t *testing.T) {
			ops := testProg(t, `int 1`, v)
			var hackedOpcode int
			var oldSpec OpSpec
			// Find an unused opcode to temporarily convert to a panicing opcde,
			// and append it to program.
			for opcode, spec := range opsByOpcode[v] {
				if spec.op == nil {
					hackedOpcode = opcode
					oldSpec = spec
					opsByOpcode[v][opcode].op = opPanic
					opsByOpcode[v][opcode].Modes = modeAny
					opsByOpcode[v][opcode].OpDetails.FullCost.baseCost = 1
					opsByOpcode[v][opcode].OpDetails.check = checkPanic
					ops.Program = append(ops.Program, byte(opcode))
					break
				}
			}
			params := defaultEvalParams()
			params.logger = log
			params.TxnGroup[0].Lsig.Logic = ops.Program
			err := CheckSignature(0, params)
			require.Error(t, err)
			if pe, ok := err.(PanicError); ok {
				require.Equal(t, panicString, pe.PanicValue)
				pes := pe.Error()
				require.True(t, strings.Contains(pes, "panic"))
			} else {
				t.Errorf("expected PanicError object but got %T %#v", err, err)
			}
			var txn transactions.SignedTxn
			txn.Lsig.Logic = ops.Program
			params = defaultEvalParams(txn)
			params.logger = log
			pass, err := EvalSignature(0, params)
			if pass {
				t.Log(hex.EncodeToString(ops.Program))
				t.Log(params.Trace.String())
			}
			require.False(t, pass)
			if pe, ok := err.(PanicError); ok {
				require.Equal(t, panicString, pe.PanicValue)
				pes := pe.Error()
				require.True(t, strings.Contains(pes, "panic"))
			} else {
				t.Errorf("expected PanicError object but got %T %#v", err, err)
			}
			opsByOpcode[v][hackedOpcode] = oldSpec
		})
	}
}

func TestProgramTooNew(t *testing.T) {
	partitiontest.PartitionTest(t)

	t.Parallel()
	var program [12]byte
	vlen := binary.PutUvarint(program[:], evalMaxVersion+1)
	testLogicBytes(t, program[:vlen], defaultEvalParams(),
		"greater than max supported", "greater than max supported")
}

func TestInvalidVersion(t *testing.T) {
	partitiontest.PartitionTest(t)

	t.Parallel()
	program, err := hex.DecodeString("ffffffffffffffffffffffff")
	require.NoError(t, err)
	testLogicBytes(t, program, defaultEvalParams(), "invalid version", "invalid version")
}

func TestProgramProtoForbidden(t *testing.T) {
	partitiontest.PartitionTest(t)

	t.Parallel()
	var program [12]byte
	vlen := binary.PutUvarint(program[:], evalMaxVersion)
	ep := defaultEvalParams()
	ep.Proto = &config.ConsensusParams{
		LogicSigVersion: evalMaxVersion - 1,
	}
	testLogicBytes(t, program[:vlen], ep, "greater than protocol", "greater than protocol")
}

func TestMisalignedBranch(t *testing.T) {
	partitiontest.PartitionTest(t)

	t.Parallel()
	for v := uint64(1); v <= AssemblerMaxVersion; v++ {
		t.Run(fmt.Sprintf("v=%d", v), func(t *testing.T) {
			ops := testProg(t, `int 1
bnz done
bytecblock 0x01234576 0xababcdcd 0xf000baad
done:
int 1`, v)
			//t.Log(hex.EncodeToString(program))
			canonicalProgramString := mutateProgVersion(v, "01200101224000112603040123457604ababcdcd04f000baad22")
			canonicalProgramBytes, err := hex.DecodeString(canonicalProgramString)
			require.NoError(t, err)
			require.Equal(t, ops.Program, canonicalProgramBytes)
			ops.Program[7] = 3 // clobber the branch offset to be in the middle of the bytecblock
			// Since Eval() doesn't know the jump is bad, we reject "by luck"
			testLogicBytes(t, ops.Program, defaultEvalParams(), "aligned", "REJECT")

			// back branches are checked differently, so test misaligned back branch
			ops.Program[6] = 0xff // Clobber the two bytes of offset with 0xff 0xff = -1
			ops.Program[7] = 0xff // That jumps into the offset itself (pc + 3 -1)
			if v < backBranchEnabledVersion {
				testLogicBytes(t, ops.Program, defaultEvalParams(), "negative branch", "negative branch")
			} else {
				// Again, if we were ever to Eval(), we would not know it's wrong. But we reject here "by luck"
				testLogicBytes(t, ops.Program, defaultEvalParams(), "back branch target", "REJECT")
			}
		})
	}
}

func TestBranchTooFar(t *testing.T) {
	partitiontest.PartitionTest(t)

	t.Parallel()
	for v := uint64(1); v <= AssemblerMaxVersion; v++ {
		t.Run(fmt.Sprintf("v=%d", v), func(t *testing.T) {
			ops := testProg(t, `int 1
bnz done
bytecblock 0x01234576 0xababcdcd 0xf000baad
done:
int 1`, v)
			//t.Log(hex.EncodeToString(ops.Program))
			canonicalProgramString := mutateProgVersion(v, "01200101224000112603040123457604ababcdcd04f000baad22")
			canonicalProgramBytes, err := hex.DecodeString(canonicalProgramString)
			require.NoError(t, err)
			require.Equal(t, ops.Program, canonicalProgramBytes)
			ops.Program[7] = 200 // clobber the branch offset to be beyond the end of the program
			testLogicBytes(t, ops.Program, defaultEvalParams(),
				"outside of program", "outside of program")
		})
	}
}

func TestBranchTooLarge(t *testing.T) {
	partitiontest.PartitionTest(t)

	t.Parallel()
	for v := uint64(1); v <= AssemblerMaxVersion; v++ {
		t.Run(fmt.Sprintf("v=%d", v), func(t *testing.T) {
			ops := testProg(t, `int 1
bnz done
bytecblock 0x01234576 0xababcdcd 0xf000baad
done:
int 1`, v)
			//t.Log(hex.EncodeToString(ops.Program))
			// (br)anch byte, (hi)gh byte of offset,  (lo)w byte:     brhilo
			canonicalProgramString := mutateProgVersion(v, "01200101224000112603040123457604ababcdcd04f000baad22")
			canonicalProgramBytes, err := hex.DecodeString(canonicalProgramString)
			require.NoError(t, err)
			require.Equal(t, ops.Program, canonicalProgramBytes)
			ops.Program[6] = 0x70 // clobber hi byte of branch offset
			testLogicBytes(t, ops.Program, defaultEvalParams(), "outside", "outside")
		})
	}
	branches := []string{
		"bz done",
		"b done",
	}
	template := `intcblock 0 1
intc_0
%s
done:
intc_1
`
	for _, line := range branches {
		t.Run(fmt.Sprintf("branch=%s", line), func(t *testing.T) {
			source := fmt.Sprintf(template, line)
			ops, err := AssembleStringWithVersion(source, AssemblerMaxVersion)
			require.NoError(t, err)
			ops.Program[7] = 0xf0 // clobber the branch offset - highly negative
			ops.Program[8] = 0xff // clobber the branch offset
			testLogicBytes(t, ops.Program, defaultEvalParams(),
				"outside of program", "outside of program")
		})
	}
}

/*
import random

def foo():
    for i in range(64):
        print('int {}'.format(random.randint(0,0x01ffffffffffffff)))
    for i in range(63):
        print('+')
*/
const addBenchmarkSource = `int 20472989571761113
int 80135167795737348
int 82174311944429262
int 18931946579653924
int 86155566607833591
int 1075021650573098
int 111652925954576936
int 135816594699663681
int 95344703885594586
int 122008589353955977
int 18682052868475822
int 6138676654186678
int 20318468210965565
int 41658258833442472
int 91731346037864488
int 122139121435492988
int 26527854151871033
int 97338225264319204
int 25225248073587158
int 26100029986766316
int 60361353774534329
int 122688610635077438
int 49726419125607815
int 26503250239309259
int 119040983139984526
int 12011745214067851
int 31103272093953594
int 19204804146789985
int 12319800308943462
int 35502003493132076
int 106417245469171849
int 129474471398607782
int 44744778376398162
int 88410275629377985
int 116489483148350180
int 102087738254976559
int 143005882611202070
int 57504305414978645
int 110445133719028573
int 24798855744653327
int 136537029232278114
int 96936727456694383
int 36951444151675279
int 1840647181459511
int 59139903823863499
int 28555970664661021
int 10770808248633273
int 4304440203913654
int 81225684287443549
int 51323495747459532
int 100914439082427354
int 91910226015228157
int 91438017996272107
int 24250386108370072
int 10016824859197666
int 61956446598005486
int 122571500041060621
int 15780818228280099
int 23540734418623763
int 30323254416524169
int 106160861143997231
int 58165567211420687
int 138605754086449805
int 28939890412103745
+
+
+
+
+
+
+
+
+
+
+
+
+
+
+
+
+
+
+
+
+
+
+
+
+
+
+
+
+
+
+
+
+
+
+
+
+
+
+
+
+
+
+
+
+
+
+
+
+
+
+
+
+
+
+
+
+
+
+
+
+
+
+
`

/*
import random

def foo():
    print('int {}'.format(random.randint(0,0x01ffffffffffffff)))
    for i in range(63):
        print('int {}'.format(random.randint(0,0x01ffffffffffffff)))
        print('+')
*/
const addBenchmark2Source = `int 8371863094338737
int 29595196041051360
+
int 139118528533666612
+
int 1421009403968912
+
int 907617584182604
+
int 8610485121810683
+
int 56818679638570570
+
int 22722200339071385
+
int 128025265808578871
+
int 30214594087062427
+
int 70941633792780019
+
int 68616285258830882
+
int 95617532397241262
+
int 137803932055116903
+
int 1240289092018042
+
int 114673410328755260
+
int 67006610117006306
+
int 108421978090249937
+
int 78170195495060544
+
int 109275909558212614
+
int 66046923927123871
+
int 85038805453063903
+
int 60775346571260341
+
int 22114958484139378
+
int 52262205171951711
+
int 33857856730782173
+
int 71141287912053397
+
int 119377806837197308
+
int 71417754584546836
+
int 122806020139022328
+
int 36646716042861244
+
int 99968579159521499
+
int 35488485222921935
+
int 16751897248756917
+
int 141620224053202253
+
int 13915744590935845
+
int 47411828952734632
+
int 94685514634950476
+
int 125511802479415110
+
int 34477253888878684
+
int 16061684214002734
+
int 58318330808434953
+
int 410385592781599
+
int 143008385493466625
+
int 103852750058221787
+
int 129643830537163971
+
int 100586050355894544
+
int 128489246083999182
+
int 84841243787957913
+
int 7286131447045084
+
int 36477256468337911
+
int 44619578152091966
+
int 53048951105105392
+
int 138234731403382207
+
int 54350808956391553
+
int 106338486498394095
+
int 111905698472755554
+
int 40677661094001844
+
int 20981945982205996
+
int 49847844071908901
+
int 39461620270393089
+
int 25635555040376697
+
int 37469742568207216
+
int 142791994204213819
+
`

func evalLoop(b *testing.B, runs int, program []byte) {
	b.ResetTimer()
	for i := 0; i < runs; i++ {
		var txn transactions.SignedTxn
		txn.Lsig.Logic = program
		pass, err := EvalSignature(0, benchmarkEvalParams(txn))
		if !pass {
			// rerun to trace it.  tracing messes up timing too much
			ep := benchmarkEvalParams(txn)
			ep.Trace = &strings.Builder{}
			pass, err = EvalSignature(0, ep)
			b.Log(ep.Trace.String())
		}
		// require is super slow but makes useful error messages, wrap it in a check that makes the benchmark run a bunch faster
		if err != nil {
			require.NoError(b, err)
		}
		if !pass {
			require.True(b, pass)
		}
	}
}

func benchmarkBasicProgram(b *testing.B, source string) {
	ops := testProg(b, source, AssemblerMaxVersion)
	evalLoop(b, b.N, ops.Program)
}

// Rather than run b.N times, build a program that runs the operation
// 2000 times, and does so for b.N / 2000 runs.  This lets us amortize
// away the creation and teardown of the evaluation system.  We report
// the "extra/op" as the number of extra instructions that are run
// during the "operation".  They are presumed to be fast (15/ns), so
// the idea is that you can subtract that out from the reported speed
func benchmarkOperation(b *testing.B, prefix string, operation string, suffix string) {
	runs := 1 + b.N/2000
	inst := strings.Count(operation, ";") + strings.Count(operation, "\n")
	source := prefix + ";" + strings.Repeat(operation+";", 2000) + ";" + suffix
	source = strings.ReplaceAll(source, ";", "\n")
	ops := testProg(b, source, AssemblerMaxVersion)
	evalLoop(b, runs, ops.Program)
	b.ReportMetric(float64(inst), "extra/op")
}

func BenchmarkUintMath(b *testing.B) {
	benches := [][]string{
		{"dup", "int 23423", "dup; pop", ""},
		{"pop1", "", "int 1234576; pop", "int 1"},
		{"pop", "", "int 1234576; int 6712; pop; pop", "int 1"},
		{"add", "", "int 1234576; int 6712; +; pop", "int 1"},
		{"addw", "", "int 21276237623; int 32387238723; addw; pop; pop", "int 1"},
		{"sub", "", "int 1234576; int 2; -; pop", "int 1"},
		{"mul", "", "int 212; int 323; *; pop", "int 1"},
		{"mulw", "", "int 21276237623; int 32387238723; mulw; pop; pop", "int 1"},
		{"div", "", "int 736247364; int 892; /; pop", "int 1"},
		{"divw", "", "int 736; int 892; int 892; divw; pop", "int 1"},
		{"divmodw", "", "int 736247364; int 892; int 126712; int 71672; divmodw; pop; pop; pop; pop", "int 1"},
		{"sqrt", "", "int 736247364; sqrt; pop", "int 1"},
		{"exp", "", "int 734; int 5; exp; pop", "int 1"},
		{"expw", "", "int 734; int 10; expw; pop; pop", "int 1"},
	}
	for _, bench := range benches {
		b.Run(bench[0], func(b *testing.B) {
			b.ReportAllocs()
			benchmarkOperation(b, bench[1], bench[2], bench[3])
		})
	}
}

func BenchmarkUintCmp(b *testing.B) {
	ops := []string{"==", "!=", "<", "<=", ">", ">="}
	for _, op := range ops {
		b.Run(op, func(b *testing.B) {
			benchmarkOperation(b, "", "int 7263; int 273834; "+op+"; pop", "int 1")
		})
	}
}
func BenchmarkByteLogic(b *testing.B) {
	benches := [][]string{
		{"b&", "", "byte 0x012345678901feab; byte 0x01ffffffffffffff; b&; pop", "int 1"},
		{"b|", "", "byte 0x0ffff1234576abef; byte 0x1202120212021202; b|; pop", "int 1"},
		{"b^", "", "byte 0x0ffff1234576abef; byte 0x1202120212021202; b^; pop", "int 1"},
		{"b~", "byte 0x0123457673624736", "b~", "pop; int 1"},

		{"b&big",
			"byte 0x0123457601234576012345760123457601234576012345760123457601234576",
			"byte 0x01ffffffffffffff01ffffffffffffff01234576012345760123457601234576; b&",
			"pop; int 1"},
		{"b|big",
			"byte 0x0123457601234576012345760123457601234576012345760123457601234576",
			"byte           0xffffff01ffffffffffffff01234576012345760123457601234576; b|",
			"pop; int 1"},
		{"b^big", "", // u256^u256
			`byte 0x123457601234576012345760123457601234576012345760123457601234576a
			 byte 0xf123457601234576012345760123457601234576012345760123457601234576; b^; pop`,
			"int 1"},
		{"b~big", "byte 0xa123457601234576012345760123457601234576012345760123457601234576",
			"b~",
			"pop; int 1"},
	}
	for _, bench := range benches {
		b.Run(bench[0], func(b *testing.B) {
			b.ReportAllocs()
			benchmarkOperation(b, bench[1], bench[2], bench[3])
		})
	}
}

func BenchmarkByteMath(b *testing.B) {
	benches := [][]string{
		{"bpop", "", "byte 0x01ffffffffffffff; pop", "int 1"},

		{"b+", "byte 0x01234576", "byte 0x01ffffffffffffff; b+", "pop; int 1"},
		{"b-", "byte 0x0ffff1234576", "byte 0x1202; b-", "pop; int 1"},
		{"b*", "", "byte 0x01234576; byte 0x0223627389; b*; pop", "int 1"},
		{"b/", "", "byte 0x0123457673624736; byte 0x0223627389; b/; pop", "int 1"},
		{"b%", "", "byte 0x0123457673624736; byte 0x0223627389; b/; pop", "int 1"},
		{"bsqrt", "", "byte 0x0123457673624736; bsqrt; pop", "int 1"},

		{"b+big", // u256 + u256
			"byte 0x0123457601234576012345760123457601234576012345760123457601234576",
			"byte 0x01ffffffffffffff01ffffffffffffff01234576012345760123457601234576; b+",
			"pop; int 1"},
		{"b-big", // second is a bit small, so we can subtract it over and over
			"byte 0x0123457601234576012345760123457601234576012345760123457601234576",
			"byte           0xffffff01ffffffffffffff01234576012345760123457601234576; b-",
			"pop; int 1"},
		{"b*big", "", // u256*u256
			`byte 0xa123457601234576012345760123457601234576012345760123457601234576
			 byte 0xf123457601234576012345760123457601234576012345760123457601234576; b*; pop`,
			"int 1"},
		{"b/big", "", // u256 / u128 (half sized divisor seems pessimal)
			`byte 0xa123457601234576012345760123457601234576012345760123457601234576
			 byte 0x34576012345760123457601234576312; b/; pop`,
			"int 1"},
		{"b%big", "", // u256 / u128 (half sized divisor seems pessimal)
			`byte 0xa123457601234576012345760123457601234576012345760123457601234576
			 byte 0x34576012345760123457601234576312; b/; pop`,
			"int 1"},
		{"bsqrt-big", "",
			`byte 0xa123457601234576012345760123457601234576012345760123457601234576
			 bsqrt; pop`,
			"int 1"},
	}
	for _, bench := range benches {
		b.Run(bench[0], func(b *testing.B) {
			benchmarkOperation(b, bench[1], bench[2], bench[3])
		})
	}
}

func BenchmarkBase64Decode(b *testing.B) {
	smallStd := "ABCDEFGHIJKLMNOPQRSTUVWXYZabcdefghijklmnopqrstuvwxyz0123456789+/"
	smallURL := "ABCDEFGHIJKLMNOPQRSTUVWXYZabcdefghijklmnopqrstuvwxyz0123456789-_"
	medStd := strings.Repeat(smallStd, 16)
	medURL := strings.Repeat(smallURL, 16)
	bigStd := strings.Repeat(medStd, 4)
	bigURL := strings.Repeat(medURL, 4)

	tags := []string{"0", "64", "1024", "4096"}
	stds := []string{"", smallStd, medStd, bigStd}
	urls := []string{"", smallURL, medURL, bigURL}
	ops := []string{
		"int 1; int 2; +; pop",
		"b~",
		"int 1; pop",
		"base64_decode StdEncoding",
		"base64_decode URLEncoding",
	}
	benches := [][]string{}
	for i, tag := range tags {
		for _, op := range ops {
			testName := op
			encoded := stds[i]
			if op == "base64_decode URLEncoding" {
				encoded = urls[i]
			}
			if len(op) > 0 {
				op += "; "
			}
			op += "pop"
			benches = append(benches, []string{
				fmt.Sprintf("%s_%s", testName, tag),
				"",
				fmt.Sprintf(`byte "%s"; %s`, encoded, op),
				"int 1",
			})
		}
	}
	for _, bench := range benches {
		b.Run(bench[0], func(b *testing.B) {
			benchmarkOperation(b, bench[1], bench[2], bench[3])
		})
	}
}
func BenchmarkAddx64(b *testing.B) {
	progs := [][]string{
		{"add long stack", addBenchmarkSource},
		{"add small stack", addBenchmark2Source},
	}
	for _, pp := range progs {
		b.Run(pp[0], func(b *testing.B) {
			benchmarkBasicProgram(b, pp[1])
		})
	}
}

func BenchmarkNopPassx1(b *testing.B) {
	benchmarkBasicProgram(b, "int 1")
}

func BenchmarkCheckx5(b *testing.B) {
	sourcePrograms := []string{
		tlhcProgramText,
		testTxnProgramTextV3,
		testCompareProgramText,
		addBenchmarkSource,
		addBenchmark2Source,
	}

	programs := make([][]byte, len(sourcePrograms))
	for i, text := range sourcePrograms {
		ops := testProg(b, text, AssemblerMaxVersion)
		programs[i] = ops.Program
	}
	b.ResetTimer()
	for i := 0; i < b.N; i++ {
		for _, program := range programs {
			var txn transactions.SignedTxn
			txn.Lsig.Logic = program
			err := CheckSignature(0, defaultEvalParams(txn))
			if err != nil {
				require.NoError(b, err)
			}
		}
	}
}

func makeNestedKeys(depth int) string {
	if depth <= 0 {
		return `{\"key0\":\"value0\"}`
	}
	return fmt.Sprintf(`{\"key0\":%s}`, makeNestedKeys(depth-1))
}

func BenchmarkJsonRef(b *testing.B) {
	// base case
	oneKey := `{\"key0\":\"value0\"}`

	// many keys
	sb := &strings.Builder{}
	sb.WriteString(`{`)
	for i := 0; i < 100; i++ {
		sb.WriteString(fmt.Sprintf(`\"key%d\":\"value%d\",`, i, i))
	}
	sb.WriteString(`\"key100\":\"value100\"}`) // so there is no trailing comma
	manyKeys := sb.String()

	lenOfManyKeys := len(manyKeys)
	longTextLen := lenOfManyKeys - 36 // subtract the difference
	mediumText := strings.Repeat("a", longTextLen/2)
	longText := strings.Repeat("a", longTextLen)

	// medium key
	mediumKey := fmt.Sprintf(`{\"%s\":\"value\",\"key1\":\"value2\"}`, mediumText)

	// long key
	longKey := fmt.Sprintf(`{\"%s\":\"value\",\"key1\":\"value2\"}`, longText)

	// long value
	longValue := fmt.Sprintf(`{\"key0\":\"%s\",\"key1\":\"value2\"}`, longText)

	// nested keys
	nestedKeys := makeNestedKeys(200)

	jsonLabels := []string{"one key", "many keys", "medium key", "long key", "long val", "nested keys"}
	jsonSamples := []string{oneKey, manyKeys, mediumKey, longKey, longValue, nestedKeys}
	keys := [][]string{
		{"key0"},
		{"key0", "key100"},
		{mediumText, "key1"},
		{longText, "key1"},
		{"key0", "key1"},
		{"key0"},
	}
	valueFmt := [][]string{
		{"JSONString"},
		{"JSONString", "JSONString"},
		{"JSONString", "JSONString"},
		{"JSONString", "JSONString"},
		{"JSONString", "JSONString"},
		{"JSONObject"},
	}
	benches := [][]string{}
	for i, label := range jsonLabels {
		for j, key := range keys[i] {
			prog := fmt.Sprintf(`byte "%s"; byte "%s"; json_ref %s; pop;`, jsonSamples[i], key, valueFmt[i][j])

			// indicate long key
			keyLabel := key
			if len(key) > 50 {
				keyLabel = fmt.Sprintf("long_key_%d", len(key))
			}

			benches = append(benches, []string{
				fmt.Sprintf("%s_%s", label, keyLabel), // label
				"",                                    // prefix
				prog,                                  // operation
				"int 1",                               // suffix
			})
		}
	}
	for _, bench := range benches {
		b.Run(bench[0], func(b *testing.B) {
			benchmarkOperation(b, bench[1], bench[2], bench[3])
		})
	}
}

func TestEvalVersions(t *testing.T) {
	partitiontest.PartitionTest(t)
	t.Parallel()

	text := `intcblock 1
intc_0
txna ApplicationArgs 0
pop
`
	ops := testProg(t, text, AssemblerMaxVersion)

	var txn transactions.SignedTxn
	txn.Lsig.Logic = ops.Program
	txn.Txn.ApplicationArgs = [][]byte{[]byte("test")}

	ep := defaultEvalParams(txn)
	testLogicBytes(t, ops.Program, ep)

	ep = defaultEvalParamsWithVersion(1, txn)
	testLogicBytes(t, ops.Program, ep,
		"greater than protocol supported version 1", "greater than protocol supported version 1")

	// hack the version and fail on illegal opcode
	ops.Program[0] = 0x1
	ep = defaultEvalParamsWithVersion(1, txn)
	testLogicBytes(t, ops.Program, ep, "illegal opcode 0x36", "illegal opcode 0x36") // txna
}

func TestStackOverflow(t *testing.T) {
	partitiontest.PartitionTest(t)

	t.Parallel()
	source := "int 1; int 2;"
	for i := 1; i < maxStackDepth/2; i++ {
		source += "dup2;"
	}
	testAccepts(t, source+"return", 2)
	testPanics(t, source+"dup2; return", 2)
}

func TestDup(t *testing.T) {
	partitiontest.PartitionTest(t)

	t.Parallel()

	text := `int 1
dup
==
bnz dup_ok
err
dup_ok:
int 1
int 2
dup2 // expected 1, 2, 1, 2
int 2
==
bz error
int 1
==
bz error
int 2
==
bz error
int 1
==
bz error
b exit
error:
err
exit:
int 1
`
	testAccepts(t, text, 2)
	testAccepts(t, "int 1; int 2; dup2; pop; pop; pop", 2)
	testPanics(t, "int 1; int 2; dup2; pop; pop", 2)
}

func TestStringLiteral(t *testing.T) {
	partitiontest.PartitionTest(t)

	t.Parallel()

	text := `byte "foo bar"
byte b64(Zm9vIGJhcg==)
==
`
	testAccepts(t, text, 1)

	text = `byte "foo bar // not a comment"
byte b64(Zm9vIGJhciAvLyBub3QgYSBjb21tZW50)
==
`
	testAccepts(t, text, 1)

	text = `byte ""
byte 0x
==
`
	testAccepts(t, text, 1)

	text = `byte "" // empty string literal
byte 0x // empty byte constant
==
`
	testAccepts(t, text, 1)
}

func TestArgType(t *testing.T) {
	partitiontest.PartitionTest(t)
	t.Parallel()

	var sv stackValue
	require.Equal(t, StackUint64, sv.argType())
	sv.Bytes = []byte("")
	require.Equal(t, StackBytes, sv.argType())
	sv.Uint = 1
	require.Equal(t, StackBytes, sv.argType())
	sv.Bytes = nil
	require.Equal(t, StackUint64, sv.argType())
}

func TestApplicationsDisallowOldTeal(t *testing.T) {
	partitiontest.PartitionTest(t)
	t.Parallel()

	const source = "int 1"

	txn := makeSampleTxn()
	txn.Txn.Type = protocol.ApplicationCallTx
	txn.Txn.RekeyTo = basics.Address{}
	ep := defaultEvalParams(txn)

	for v := uint64(0); v < appsEnabledVersion; v++ {
		ops := testProg(t, source, v)
		e := fmt.Sprintf("program version must be >= %d", appsEnabledVersion)
		testAppBytes(t, ops.Program, ep, e, e)
	}

	testApp(t, source, ep)
}

func TestAnyRekeyToOrApplicationRaisesMinTealVersion(t *testing.T) {
	partitiontest.PartitionTest(t)
	t.Parallel()

	const source = "int 1"

	// Construct a group of two payments, no rekeying
	txn0 := makeSampleTxn()
	txn0.Txn.Type = protocol.PaymentTx
	txn0.Txn.RekeyTo = basics.Address{}
	txn1 := txn0
	txngroup0 := []transactions.SignedTxn{txn0, txn1}

	// Construct a group of one payment, one ApplicationCall, no rekeying
	txn2 := makeSampleTxn()
	txn2.Txn.Type = protocol.PaymentTx
	txn2.Txn.RekeyTo = basics.Address{}
	txn3 := txn2
	txn3.Txn.Type = protocol.ApplicationCallTx
	txngroup1 := []transactions.SignedTxn{txn2, txn3}

	// Construct a group of one payment, one rekeying payment
	txn4 := makeSampleTxn()
	txn4.Txn.Type = protocol.PaymentTx
	txn5 := txn4
	txn4.Txn.RekeyTo = basics.Address{}
	txn5.Txn.RekeyTo = basics.Address{1}
	txngroup2 := []transactions.SignedTxn{txn4, txn5}

	type testcase struct {
		group            []transactions.SignedTxn
		validFromVersion uint64
	}

	cases := []testcase{
		{txngroup0, 0},
		{txngroup1, appsEnabledVersion},
		{txngroup2, rekeyingEnabledVersion},
	}

	for ci, cse := range cases {
		t.Run(fmt.Sprintf("ci=%d", ci), func(t *testing.T) {
			ep := defaultEvalParams(cse.group...)

			// Computed MinTealVersion should be == validFromVersion
			calc := ComputeMinTealVersion(ep.TxnGroup)
			require.Equal(t, calc, cse.validFromVersion)

			// Should fail for all versions < validFromVersion
			expected := fmt.Sprintf("program version must be >= %d", cse.validFromVersion)
			for v := uint64(0); v < cse.validFromVersion; v++ {
				ops := testProg(t, source, v)
				if ep.isFull() {
					testAppBytes(t, ops.Program, ep, expected, expected)
				}
				testLogicBytes(t, ops.Program, ep, expected, expected)
			}

			// Should succeed for all versions >= validFromVersion
			for v := cse.validFromVersion; v <= AssemblerMaxVersion; v++ {
				ops := testProg(t, source, v)
				if ep.isFull() {
					testAppBytes(t, ops.Program, ep)
				}
				testLogicBytes(t, ops.Program, ep)
			}
		})
	}
}

// check all v2 opcodes: allowed in v2 and not allowed in v1 and v0
func TestAllowedOpcodesV2(t *testing.T) {
	partitiontest.PartitionTest(t)

	t.Parallel()

	tests := map[string]string{
		"txna":              "txna Accounts 0",
		"gtxna":             "gtxna 0 ApplicationArgs 0",
		"bz":                "int 0; bz l; l:",
		"b":                 "b l; l:",
		"return":            "int 1; return",
		"addw":              "int 0; int 1; addw",
		"dup2":              "int 1; int 2; dup2",
		"concat":            "byte 0x41; dup; concat",
		"substring":         "byte 0x41; substring 0 1",
		"substring3":        "byte 0x41; int 0; int 1; substring3",
		"balance":           "int 1; balance",
		"app_opted_in":      "int 0; dup; app_opted_in",
		"app_local_get":     "int 0; byte 0x41; app_local_get",
		"app_local_get_ex":  "int 0; dup; byte 0x41; app_local_get_ex",
		"app_global_get":    "int 0; byte 0x41; app_global_get",
		"app_global_get_ex": "int 0; byte 0x41; app_global_get_ex",
		"app_local_put":     "int 0; byte 0x41; dup; app_local_put",
		"app_global_put":    "byte 0x41; dup; app_global_put",
		"app_local_del":     "int 0; byte 0x41; app_local_del",
		"app_global_del":    "byte 0x41; app_global_del",
		"asset_holding_get": "int 1; int 1; asset_holding_get AssetBalance",
		"asset_params_get":  "int 1; asset_params_get AssetTotal",
	}

	excluded := map[string]bool{
		"sha256":     true,
		"keccak256":  true,
		"sha512_256": true,
		"txn":        true,
		"gtxn":       true,
	}

	ep := defaultEvalParams()

	cnt := 0
	for _, spec := range OpSpecs {
		if spec.Version == 2 && !excluded[spec.Name] {
			source, ok := tests[spec.Name]
			require.True(t, ok, "Missed opcode in the test: %s", spec.Name)
			require.Contains(t, source, spec.Name)
			ops := testProg(t, source, AssemblerMaxVersion)
			// all opcodes allowed in stateful mode so use CheckStateful/EvalContract
			err := CheckContract(ops.Program, ep)
			require.NoError(t, err, source)
			_, err = EvalApp(ops.Program, 0, 0, ep)
			if spec.Name != "return" {
				// "return" opcode always succeeds so ignore it
				require.Error(t, err, source)
				require.NotContains(t, err.Error(), "illegal opcode")
			}

			for v := byte(0); v <= 1; v++ {
				ops.Program[0] = v
				testLogicBytes(t, ops.Program, ep, "illegal opcode", "illegal opcode")
				testAppBytes(t, ops.Program, ep, "illegal opcode", "illegal opcode")
			}
			cnt++
		}
	}
	require.Equal(t, len(tests), cnt)
}

// check all v3 opcodes: allowed in v3 and not allowed before
func TestAllowedOpcodesV3(t *testing.T) {
	partitiontest.PartitionTest(t)

	t.Parallel()

	// all tests are expected to fail in evaluation
	tests := map[string]string{
		"assert":      "int 1; assert",
		"min_balance": "int 1; min_balance",
		"getbit":      "int 15; int 64; getbit",
		"setbit":      "int 15; int 64; int 0; setbit",
		"getbyte":     "byte \"john\"; int 5; getbyte",
		"setbyte":     "byte \"john\"; int 5; int 66; setbyte",
		"swap":        "int 1; byte \"x\"; swap",
		"select":      "int 1; byte \"x\"; int 1; select",
		"dig":         "int 1; int 1; dig 1",
		"gtxns":       "int 0; gtxns FirstValid",
		"gtxnsa":      "int 0; gtxnsa Accounts 0",
		"pushint":     "pushint 7; pushint 4",
		"pushbytes":   `pushbytes "stringsfail?"`,
	}

	ep := defaultEvalParams()

	cnt := 0
	for _, spec := range OpSpecs {
		if spec.Version == 3 {
			source, ok := tests[spec.Name]
			require.True(t, ok, "Missed opcode in the test: %s", spec.Name)
			require.Contains(t, source, spec.Name)
			ops := testProg(t, source, AssemblerMaxVersion)
			// all opcodes allowed in stateful mode so use CheckStateful/EvalContract
			testAppBytes(t, ops.Program, ep, "REJECT")

			for v := byte(0); v <= 1; v++ {
				ops.Program[0] = v
				testLogicBytes(t, ops.Program, ep, "illegal opcode", "illegal opcode")
				testAppBytes(t, ops.Program, ep, "illegal opcode", "illegal opcode")
			}
			cnt++
		}
	}
	require.Len(t, tests, cnt)
}

// TestLinearOpcodes ensures we don't have a linear cost opcode (which
// inherently requires a dynamic cost model) before backBranchEnabledVersion,
// which introduced our dynamic model.
func TestLinearOpcodes(t *testing.T) {
	partitiontest.PartitionTest(t)
	t.Parallel()
	for _, spec := range OpSpecs {
		if spec.Version < backBranchEnabledVersion {
			require.Zero(t, spec.OpDetails.FullCost.chunkCost, spec)
		}
	}
}

func TestRekeyFailsOnOldVersion(t *testing.T) {
	partitiontest.PartitionTest(t)
	t.Parallel()

	for v := uint64(0); v < rekeyingEnabledVersion; v++ {
		t.Run(fmt.Sprintf("v=%d", v), func(t *testing.T) {
			ops := testProg(t, `int 1`, v)
			var txn transactions.SignedTxn
			txn.Txn.RekeyTo = basics.Address{1, 2, 3, 4}
			ep := defaultEvalParams(txn)
			e := fmt.Sprintf("program version must be >= %d", rekeyingEnabledVersion)
			testLogicBytes(t, ops.Program, ep, e, e)
		})
	}
}

func notrack(program string) string {
	// Put a prefix on the program that does nothing interesting,
	// but prevents assembly from detecting type errors.  Allows
	// evaluation testing of a program that would be rejected by
	// assembler.
	pragma := "#pragma typetrack false\n"
	if strings.Contains(program, pragma) {
		return program // Already done.  Tests sometimes use at multiple levels
	}
	return pragma + program
}

type evalTester func(pass bool, err error) bool

func testEvaluation(t *testing.T, program string, introduced uint64, tester evalTester) error {
	t.Helper()

	var outer error
	for v := uint64(1); v <= AssemblerMaxVersion; v++ {
		t.Run(fmt.Sprintf("v=%d", v), func(t *testing.T) {
			t.Helper()
			if v < introduced {
				testProg(t, notrack(program), v, Expect{0, "...was introduced..."})
				return
			}
			ops := testProg(t, program, v)
			// Programs created with a previous assembler
			// should still operate properly with future
			// EvalParams, so try all forward versions.
			for lv := v; lv <= AssemblerMaxVersion; lv++ {
				t.Run(fmt.Sprintf("lv=%d", lv), func(t *testing.T) {
					t.Helper()
					var txn transactions.SignedTxn
					txn.Lsig.Logic = ops.Program
					ep := defaultEvalParamsWithVersion(lv, txn)
					err := CheckSignature(0, ep)
					if err != nil {
						t.Log(ep.Trace.String())
					}
					require.NoError(t, err)
					ep = defaultEvalParamsWithVersion(lv, txn)
					pass, err := EvalSignature(0, ep)
					ok := tester(pass, err)
					if !ok {
						t.Log(ep.Trace.String())
						t.Log(err)
					}
					require.True(t, ok)
					isNotPanic(t, err) // Never want a Go level panic.
					if err != nil {
						// Use wisely. This could probably return any of the concurrent runs' errors.
						outer = err
					}
				})
			}
		})
	}
	return outer
}

func testAccepts(t *testing.T, program string, introduced uint64) {
	t.Helper()
	testEvaluation(t, program, introduced, func(pass bool, err error) bool {
		return pass && err == nil
	})
}
func testRejects(t *testing.T, program string, introduced uint64) {
	t.Helper()
	testEvaluation(t, program, introduced, func(pass bool, err error) bool {
		// Returned False, but didn't panic
		return !pass && err == nil
	})
}
func testPanics(t *testing.T, program string, introduced uint64) error {
	t.Helper()
	return testEvaluation(t, program, introduced, func(pass bool, err error) bool {
		// TEAL panic! not just reject at exit
		return !pass && err != nil
	})
}

func TestAssert(t *testing.T) {
	partitiontest.PartitionTest(t)

	t.Parallel()
	testAccepts(t, "int 1;assert;int 1", 3)
	testRejects(t, "int 1;assert;int 0", 3)
	testPanics(t, "int 0;assert;int 1", 3)
	testPanics(t, notrack("assert;int 1"), 3)
	testPanics(t, notrack(`byte "john";assert;int 1`), 3)
}

func TestBits(t *testing.T) {
	partitiontest.PartitionTest(t)

	t.Parallel()
	testAccepts(t, "int 1; int 0; getbit; int 1; ==", 3)
	testAccepts(t, "int 1; int 1; getbit; int 0; ==", 3)

	testAccepts(t, "int 1; int 63; getbit; int 0; ==", 3)
	testPanics(t, "int 1; int 64; getbit; int 0; ==", 3)

	testAccepts(t, "int 0; int 3; int 1; setbit; int 8; ==", 3)
	testPanics(t, "int 0; int 3; int 2; setbit; pop; int 1", 3)
	testAccepts(t, "int 8; int 3; getbit; int 1; ==", 3)

	testAccepts(t, "int 15; int 3; int 0; setbit; int 7; ==", 3)

	// bit 10 is the 3rd bit (from the high end) in the second byte
	testAccepts(t, "byte 0xfff0; int 10; getbit; int 1; ==", 3)
	testAccepts(t, "byte 0xfff0; int 12; getbit; int 0; ==", 3)
	testPanics(t, "byte 0xfff0; int 16; getbit; int 0; ==", 3)

	testAccepts(t, "byte 0xfffff0; int 21; int 1; setbit; byte 0xfffff4; ==", 3)
	testAccepts(t, "byte 0xfffff4; int 1; int 0; setbit; byte 0xbffff4; ==", 3)
	testPanics(t, "byte 0xfffff4; int 24; int 0; setbit; byte 0xbf; ==", 3)

	testAccepts(t, "byte 0x0000; int 3; int 1; setbit; byte 0x1000; ==", 3)
	testAccepts(t, "byte 0x0000; int 15; int 1; setbit; byte 0x0001; ==", 3)
	testAccepts(t, "int 0x0000; int 3; int 1; setbit; int 0x0008; ==", 3)
	testAccepts(t, "int 0x0000; int 12; int 1; setbit; int 0x1000; ==", 3)

	// These test that setbyte is not modifying a shared value.
	// Since neither bytec nor dup copies, the first test is
	// insufficient, the setbit changes the original constant (if
	// it fails to copy).
	testAccepts(t, "byte 0xfffff0; dup; int 21; int 1; setbit; byte 0xfffff4; ==; pop; byte 0xfffff0; ==", 3)
	testAccepts(t, "byte 0xffff; byte 0xf0; concat; dup; int 21; int 1; setbit; byte 0xfffff4; ==; pop; byte 0xfffff0; ==", 3)

}

func TestBytes(t *testing.T) {
	partitiontest.PartitionTest(t)

	t.Parallel()
	testAccepts(t, "byte 0x12345678; int 2; getbyte; int 0x56; ==", 3)
	testPanics(t, "byte 0x12345678; int 4; getbyte; int 0x56; ==", 3)

	testAccepts(t, `byte "john"; int 0; getbyte; int 106; ==`, 3) // ascii j
	testAccepts(t, `byte "john"; int 1; getbyte; int 111; ==`, 3) // ascii o
	testAccepts(t, `byte "john"; int 2; getbyte; int 104; ==`, 3) // ascii h
	testAccepts(t, `byte "john"; int 3; getbyte; int 110; ==`, 3) // ascii n
	testPanics(t, `byte "john"; int 4; getbyte; int 1; ==`, 3)    // past end

	testAccepts(t, `byte "john"; int 2; int 105; setbyte; byte "join"; ==`, 3)
	testPanics(t, `byte "john"; int 2; int 256; setbyte; pop; int 1;`, 3)

	testPanics(t, `global ZeroAddress; dup; concat; int 64; int 7; setbyte; int 1; return`, 3)
	testAccepts(t, `global ZeroAddress; dup; concat; int 63; int 7; setbyte; int 1; return`, 3)

	// These test that setbyte is not modifying a shared value.
	// Since neither bytec nor dup copies, the first test is
	// insufficient, the setbyte changes the original constant (if
	// it fails to copy).
	testAccepts(t, `byte "john"; dup; int 2; int 105; setbyte; pop; byte "john"; ==`, 3)
	testAccepts(t, `byte "jo"; byte "hn"; concat; dup; int 2; int 105; setbyte; pop; byte "john"; ==`, 3)

	testAccepts(t, `byte "john"; byte "john"; ==`, 1)
}

func TestMethod(t *testing.T) {
	partitiontest.PartitionTest(t)
	t.Parallel()
	// Although 'method' is new around the time of v5, it is a
	// pseudo-op, so it's ok to use it earlier, as it compiles to
	// existing opcodes.
	testAccepts(t, "method \"add(uint64,uint64)uint128\"; byte 0x8aa3b61f; ==", 1)
}

func TestSwap(t *testing.T) {
	partitiontest.PartitionTest(t)

	t.Parallel()
	testAccepts(t, "int 1; byte 0x1234; swap; int 1; ==; assert; byte 0x1234; ==", 3)
	testPanics(t, notrack("int 1; swap; int 1; return"), 3)
}

func TestSelect(t *testing.T) {
	partitiontest.PartitionTest(t)

	t.Parallel()

	testAccepts(t, "int 1; byte 0x1231; int 0; select", 3) // selects the 1
	testRejects(t, "int 0; byte 0x1232; int 0; select", 3) // selects the 0

	testAccepts(t, "int 0; int 1; int 1; select", 3)      // selects the 1
	testPanics(t, "int 1; byte 0x1233; int 1; select", 3) // selects the bytes
}

func TestDig(t *testing.T) {
	partitiontest.PartitionTest(t)

	t.Parallel()
	testAccepts(t, "int 3; int 2; int 1; dig 1; int 2; ==; return", 3)
	testPanics(t, notrack("int 3; int 2; int 1; dig 11; int 2; ==; return"), 3)
}

func TestCover(t *testing.T) {
	partitiontest.PartitionTest(t)
	t.Parallel()
	testAccepts(t, "int 4; int 3; int 2; int 1; cover 0; int 1; ==; return", 5)
	testAccepts(t, "int 4; int 3; int 2; int 1; cover 1; int 2; ==; return", 5)
	testAccepts(t, "int 4; int 3; int 2; int 1; cover 2; int 2; ==; return", 5)
	testAccepts(t, "int 4; int 3; int 2; int 1; cover 2; pop; pop; int 1; ==; return", 5)
	testPanics(t, notrack("int 4; int 3; int 2; int 1; cover 11; int 2; ==; return"), 5)
	testPanics(t, notrack("int 4; int 3; int 2; int 1; cover 4; int 2; ==; return"), 5)
}

func TestUncover(t *testing.T) {
	partitiontest.PartitionTest(t)
	t.Parallel()
	testAccepts(t, "int 4; int 3; int 2; int 1; uncover 0; int 1; ==; return", 5)
	testAccepts(t, "int 4; int 3; int 2; int 1; uncover 2; int 3; ==; return", 5)
	testAccepts(t, "int 4; int 3; int 2; int 1; uncover 3; int 4; ==; return", 5)
	testAccepts(t, "int 4; int 3; int 2; int 1; uncover 3; pop; int 1; ==; return", 5)
	testAccepts(t, "int 4; int 3; int 2; int 1; uncover 3; pop; pop; int 2; ==; return", 5)
	testAccepts(t, "int 1; int 3; int 2; int 1; uncover 3; pop; pop; int 2; ==; return", 5)
	testPanics(t, notrack("int 4; int 3; int 2; int 1; uncover 11; int 3; ==; return"), 5)
	testPanics(t, notrack("int 4; int 3; int 2; int 1; uncover 4; int 2; ==; return"), 5)
}

func TestPush(t *testing.T) {
	partitiontest.PartitionTest(t)

	t.Parallel()
	testAccepts(t, "int 2; pushint 2; ==", 3)
	testAccepts(t, "pushbytes 0x1234; byte 0x1234; ==", 3)

	// There's a savings to be had if the intcblock is entirely avoided
	ops1 := testProg(t, "int 1", 3)
	ops2 := testProg(t, "pushint 1", 3)
	require.Less(t, len(ops2.Program), len(ops1.Program))

	// There's no savings to be had if the pushint replaces a
	// reference to one of the arg{0-3} opcodes, since they only
	// use one byte. And the intcblock only grows by the varuint
	// encoding size of the pushedint. Which is the same either
	// way.

	ops1 = testProg(t, "int 2; int 1", 3)
	ops2 = testProg(t, "int 2; pushint 1", 3)
	require.Equal(t, len(ops2.Program), len(ops1.Program))

	// There's a savings to be had when intcblock > 4 elements,
	// because references beyong arg 3 require two byte.
	ops1 = testProg(t, "int 2; int 3; int 5; int 6; int 1", 3)
	ops2 = testProg(t, "int 2; int 3; int 5; int 6; pushint 1", 3)
	require.Less(t, len(ops2.Program), len(ops1.Program))
}

func TestLoop(t *testing.T) {
	partitiontest.PartitionTest(t)

	t.Parallel()
	// Double until > 10. Should be 16
	testAccepts(t, "int 1; loop: int 2; *; dup; int 10; <; bnz loop; int 16; ==", 4)

	testAccepts(t, "int 1; loop: int 2; *; dup; int 10; <; bnz loop; int 16; ==", 4)

	// Infinite loop because multiply by one instead of two
	testPanics(t, "int 1; loop:; int 1; *; dup; int 10; <; bnz loop; int 16; ==", 4)
}

func TestSubroutine(t *testing.T) {
	partitiontest.PartitionTest(t)

	t.Parallel()
	testAccepts(t, "int 1; callsub double; int 2; ==; return; double: dup; +; retsub;", 4)
	testAccepts(t, `
b main;
fact:
  dup
  int 2
  <
  bz recur
  retsub
recur:
  dup
  int 1
  -
  callsub fact
  *
  retsub

main:
  int 5
  callsub fact
  int 120
  ==
`, 4)

	// Mutually recursive odd/even.  Each is intentionally done in a slightly different way.
	testAccepts(t, `
b main
odd:				// If 0, return false, else return !even
  dup
  bz retfalse
  callsub even
  !
  retsub

retfalse:
  pop
  int 0
  retsub


even:				// If 0, return true, else decrement and return even
  dup
  bz rettrue
  int 1
  -
  callsub odd
  retsub

rettrue:
  pop
  int 1
  retsub


main:
  int 1
  callsub odd
  assert

  int 0
  callsub even
  assert

  int 10
  callsub even
  assert

  int 10
  callsub odd
  !
  assert

  int 1
`, 4)

	testPanics(t, "int 1; retsub", 4)

	testPanics(t, "int 1; recur: callsub recur; int 1", 4)
}

func TestShifts(t *testing.T) {
	partitiontest.PartitionTest(t)

	t.Parallel()
	testAccepts(t, "int 1; int 0; shl; int 1; ==", 4)
	testAccepts(t, "int 1; int 1; shl; int 2; ==", 4)
	testAccepts(t, "int 1; int 2; shl; int 4; ==", 4)
	testAccepts(t, "int 3; int 2; shl; int 12; ==", 4)
	testAccepts(t, "int 2; int 63; shl; int 0; ==", 4)

	testAccepts(t, "int 3; int 0; shr; int 3; ==", 4)
	testAccepts(t, "int 1; int 1; shr; int 0; ==", 4)
	testAccepts(t, "int 1; int 2; shr; int 0; ==", 4)
	testAccepts(t, "int 3; int 1; shr; int 1; ==", 4)
	testAccepts(t, "int 96; int 3; shr; int 12; ==", 4)
	testAccepts(t, "int 8756675; int 63; shr; int 0; ==", 4)

	testPanics(t, "int 8756675; int 64; shr; int 0; ==", 4)
	testPanics(t, "int 8756675; int 64; shl; int 0; ==", 4)
}

func TestSqrt(t *testing.T) {
	partitiontest.PartitionTest(t)

	t.Parallel()
	testAccepts(t, "int 0; sqrt; int 0; ==", 4)
	testAccepts(t, "int 1; sqrt; int 1; ==", 4)
	testAccepts(t, "int 2; sqrt; int 1; ==", 4)
	testAccepts(t, "int 4; sqrt; int 2; ==", 4)
	testAccepts(t, "int 5; sqrt; int 2; ==", 4)

	testAccepts(t, "int 3735928559; sqrt; int 61122; ==", 4)
	testAccepts(t, "int 244837814094590; sqrt; int 15647294; ==", 4)

	testAccepts(t, "int 2024; sqrt; int 44; ==", 4)
	testAccepts(t, "int 2025; sqrt; int 45; ==", 4)
	testAccepts(t, "int 2026; sqrt; int 45; ==", 4)

	// Largest possible uint64
	testAccepts(t, "int 18446744073709551615; sqrt; int 4294967295; ==", 4)

	// The actual square of that largest possible sqrt
	testAccepts(t, "int 18446744065119617025; sqrt; int 4294967295; ==", 4)
	testAccepts(t, "int 18446744065119617024; sqrt; int 4294967294; ==", 4)

}

func TestExp(t *testing.T) {
	partitiontest.PartitionTest(t)

	t.Parallel()
	testPanics(t, "int 0; int 0; exp; int 1; ==", 4)
	testAccepts(t, "int 0; int 200; exp; int 0; ==", 4)
	testAccepts(t, "int 1000; int 0; exp; int 1; ==", 4)
	testAccepts(t, "int 1; int 2; exp; int 1; ==", 4)
	testAccepts(t, "int 3; int 1; exp; int 3; ==", 4)
	testAccepts(t, "int 96; int 3; exp; int 884736; ==", 4)
	testPanics(t, "int 96; int 15; exp; int 884736; >", 4)

	// These seem the same but check different code paths
	testPanics(t, "int 2; int 64; exp; pop; int 1", 4)
	testPanics(t, "int 4; int 32; exp; pop; int 1", 4)
}

func TestExpw(t *testing.T) {
	partitiontest.PartitionTest(t)

	t.Parallel()
	testPanics(t, "int 0; int 0; expw; int 1; ==; assert; int 0; ==", 4)
	testAccepts(t, "int 0; int 200; expw; int 0; ==; assert; int 0; ==", 4)
	testAccepts(t, "int 1000; int 0; expw; int 1; ==; assert; int 0; ==", 4)
	testAccepts(t, "int 1; int 2; expw; int 1; ==; assert; int 0; ==", 4)
	testAccepts(t, "int 3; int 1; expw; int 3; ==; assert; int 0; ==", 4)
	testAccepts(t, "int 96; int 3; expw; int 884736; ==; assert; int 0; ==", 4)
	testAccepts(t, "int 64; int 21; expw; pop; pop; int 1", 4) // (2^6)^21 = 2^126
	testPanics(t, "int 64; int 22; expw; pop; pop; int 1", 4)  // (2^6)^22 = 2^132

	testAccepts(t, "int 97; int 15; expw; int 10271255586529954209; ==; assert; int 34328615749; ==;", 4)

	testPanics(t, "int 2; int 128; expw; pop; pop; int 1", 4) // 2^128 is too big
	// looks the same, but different code path
	testPanics(t, "int 4; int 64; expw; pop; pop; int 1", 4) // 2^128 is too big
}

func TestBitLen(t *testing.T) {
	partitiontest.PartitionTest(t)

	t.Parallel()
	testAccepts(t, "int 0; bitlen; int 0; ==", 4)
	testAccepts(t, "int 1; bitlen; int 1; ==", 4)
	testAccepts(t, "int 2; bitlen; int 2; ==", 4)
	testAccepts(t, "int 4; bitlen; int 3; ==", 4)
	testAccepts(t, "int 5; bitlen; int 3; ==", 4)
	testAccepts(t, "int 8; bitlen; int 4; ==", 4)

	testAccepts(t, "byte 0x; bitlen; int 0; ==", 4)
	testAccepts(t, "byte 0x00; bitlen; int 0; ==", 4)
	testAccepts(t, "byte 0x01; bitlen; int 1; ==", 4)
	testAccepts(t, "byte 0x02; bitlen; int 2; ==", 4)
	testAccepts(t, "byte 0x03; bitlen; int 2; ==", 4)
	testAccepts(t, "byte 0x04; bitlen; int 3; ==", 4)
	testAccepts(t, "byte 0xf0; bitlen; int 8; ==", 4)
	testAccepts(t, "byte 0x0100; bitlen; int 9; ==", 4)
	testAccepts(t, "byte 0x010001000100010001000100010001000100; bitlen; int 137; ==", 4)

}

func TestBytesMath(t *testing.T) {
	partitiontest.PartitionTest(t)

	t.Parallel()
	testAccepts(t, "byte 0x01; byte 0x01; b+; byte 0x02; ==", 4)
	testAccepts(t, "byte 0x01FF; byte 0x01; b+; byte 0x0200; ==", 4)

	effs := strings.Repeat("ff", 64)
	// 64 byte long inputs are accepted, even if they produce longer outputs
	testAccepts(t, fmt.Sprintf("byte 0x%s; byte 0x10; b+; len; int 65; ==", effs), 4)
	// 65 byte inputs are not ok.
	testPanics(t, fmt.Sprintf("byte 0x%s00; byte 0x10; b-; len; int 65; ==", effs), 4)

	testAccepts(t, `byte 0x01; byte 0x01; b-; byte ""; ==`, 4)
	testAccepts(t, "byte 0x0200; byte 0x01; b-; byte 0x01FF; ==", 4)
	// returns are smallest possible
	testAccepts(t, "byte 0x0100; byte 0x01; b-; byte 0xFF; ==", 4)
	testPanics(t, "byte 0x01; byte 0x02; b-; int 1; return", 4)

	testAccepts(t, "byte 0x01; byte 0x01; b/; byte 0x01; ==", 4)
	testPanics(t, "byte 0x0200; byte b64(); b/; int 1; return", 4)
	testPanics(t, "byte 0x01; byte 0x00; b/; int 1; return", 4)

	testAccepts(t, "byte 0x10; byte 0x07; b%; byte 0x02; ==; return", 4)
	testPanics(t, "byte 0x01; byte 0x00; b%; int 1; return", 4)

	// Even 128 byte outputs are ok
	testAccepts(t, fmt.Sprintf("byte 0x%s; byte 0x%s; b*; len; int 128; ==", effs, effs), 4)

	testAccepts(t, "byte 0x00; bsqrt; byte 0x; ==; return", 6)
	testAccepts(t, "byte 0x01; bsqrt; byte 0x01; ==; return", 6)
	testAccepts(t, "byte 0x10; bsqrt; byte 0x04; ==; return", 6)
	testAccepts(t, "byte 0x11; bsqrt; byte 0x04; ==; return", 6)
	testAccepts(t, "byte 0xffffff; bsqrt; len; int 2; ==; return", 6)
	// 64 byte long inputs are accepted, even if they produce longer outputs
	testAccepts(t, fmt.Sprintf("byte 0x%s; bsqrt; len; int 32; ==", effs), 6)
	// 65 byte inputs are not ok.
	testPanics(t, fmt.Sprintf("byte 0x%s00; bsqrt; pop; int 1", effs), 6)
}

func TestBytesCompare(t *testing.T) {
	partitiontest.PartitionTest(t)

	t.Parallel()
	testAccepts(t, "byte 0x10; byte 0x10; b*; byte 0x0100; ==", 4)
	testAccepts(t, "byte 0x100000000000; byte 0x00; b*; byte b64(); ==", 4)

	testAccepts(t, "byte 0x10; byte 0x10; b<; !", 4)
	testAccepts(t, "byte 0x10; byte 0x10; b<=", 4)
	testAccepts(t, "byte 0x10; int 64; bzero; b>", 4)
	testPanics(t, "byte 0x10; int 65; bzero; b>", 4)

	testAccepts(t, "byte 0x11; byte 0x10; b>", 4)
	testAccepts(t, "byte 0x11; byte 0x0010; b>", 4)

	testAccepts(t, "byte 0x11; byte 0x10; b>=", 4)
	testAccepts(t, "byte 0x11; byte 0x0011; b>=", 4)

	testAccepts(t, "byte 0x11; byte 0x11; b==", 4)
	testAccepts(t, "byte 0x0011; byte 0x11; b==", 4)
	testAccepts(t, "byte 0x11; byte 0x00000000000011; b==", 4)
	testAccepts(t, "byte 0x00; int 64; bzero; b==", 4)
	testPanics(t, "byte 0x00; int 65; bzero; b==", 4)

	testAccepts(t, "byte 0x11; byte 0x00; b!=", 4)
	testAccepts(t, "byte 0x0011; byte 0x1100; b!=", 4)
	testPanics(t, notrack("byte 0x11; int 17; b!="), 4)
}

func TestBytesBits(t *testing.T) {
	partitiontest.PartitionTest(t)

	t.Parallel()
	testAccepts(t, "byte 0x11; byte 0x10; b|; byte 0x11; ==", 4)
	testAccepts(t, "byte 0x01; byte 0x10; b|; byte 0x11; ==", 4)
	testAccepts(t, "byte 0x0201; byte 0x10f1; b|; byte 0x12f1; ==", 4)
	testAccepts(t, "byte 0x0001; byte 0x00f1; b|; byte 0x00f1; ==", 4)

	testAccepts(t, "byte 0x11; byte 0x10; b&; byte 0x10; ==", 4)
	testAccepts(t, "byte 0x01; byte 0x10; b&; byte 0x00; ==", 4)
	testAccepts(t, "byte 0x0201; byte 0x10f1; b&; byte 0x0001; ==", 4)
	testAccepts(t, "byte 0x01; byte 0x00f1; b&; byte 0x0001; ==", 4)

	testAccepts(t, "byte 0x11; byte 0x10; b^; byte 0x01; ==", 4)
	testAccepts(t, "byte 0x01; byte 0x10; b^; byte 0x11; ==", 4)
	testAccepts(t, "byte 0x0201; byte 0x10f1; b^; byte 0x12f0; ==", 4)
	testAccepts(t, "byte 0x0001; byte 0xf1; b^; byte 0x00f0; ==", 4)

	testAccepts(t, "byte 0x0001; b~; byte 0xfffe; ==", 4)
	testAccepts(t, "byte 0x; b~; byte 0x; ==", 4)
	testAccepts(t, "byte 0xf001; b~; byte 0x0ffe; ==", 4)

	testAccepts(t, "int 3; bzero; byte 0x000000; ==", 4)
	testAccepts(t, "int 33; bzero; byte 0x000000000000000000000000000000000000000000000000000000000000000000; ==", 4)

	testAccepts(t, "int 4096; bzero; len; int 4096; ==", 4)
	testPanics(t, "int 4097; bzero; len; int 4097; ==", 4)
}

func TestBytesConversions(t *testing.T) {
	partitiontest.PartitionTest(t)

	t.Parallel()
	testAccepts(t, "byte 0x11; byte 0x10; b+; btoi; int 0x21; ==", 4)
	testAccepts(t, "byte 0x0011; byte 0x10; b+; btoi; int 0x21; ==", 4)
}

func TestLog(t *testing.T) {
	partitiontest.PartitionTest(t)

	t.Parallel()
	var txn transactions.SignedTxn
	txn.Txn.Type = protocol.ApplicationCallTx
	ledger := NewLedger(nil)
	ledger.NewApp(txn.Txn.Receiver, 0, basics.AppParams{})
	ep := defaultEvalParams(txn)
	ep.Proto = makeTestProtoV(LogicVersion)
	ep.Ledger = ledger
	testCases := []struct {
		source string
		loglen int
	}{
		{
			source: `byte  "a logging message"; log; int 1`,
			loglen: 1,
		},
		{
			source: `byte  "a logging message"; log; byte  "a logging message"; log; int 1`,
			loglen: 2,
		},
		{
			source: fmt.Sprintf(`%s int 1`, strings.Repeat(`byte "a logging message"; log;`, maxLogCalls)),
			loglen: maxLogCalls,
		},
		{
			source: `int 1; loop: byte "a logging message"; log; int 1; +; dup; int 30; <=; bnz loop;`,
			loglen: 30,
		},
		{
			source: fmt.Sprintf(`byte "%s"; log; int 1`, strings.Repeat("a", maxLogSize)),
			loglen: 1,
		},
	}

	//track expected number of logs in cx.EvalDelta.Logs
	for i, s := range testCases {
		delta := testApp(t, s.source, ep)
		require.Len(t, delta.Logs, s.loglen)
		if i == len(testCases)-1 {
			require.Equal(t, strings.Repeat("a", maxLogSize), delta.Logs[0])
		} else {
			for _, l := range delta.Logs {
				require.Equal(t, "a logging message", l)
			}
		}
	}

	msg := strings.Repeat("a", 400)
	failCases := []struct {
		source      string
		runMode     runMode
		errContains string
		// For cases where assembly errors, we manually put in the bytes
		assembledBytes []byte
	}{
		{
			source:      fmt.Sprintf(`byte  "%s"; log; int 1`, strings.Repeat("a", maxLogSize+1)),
			errContains: fmt.Sprintf(">  %d bytes limit", maxLogSize),
			runMode:     modeApp,
		},
		{
			source:      fmt.Sprintf(`byte  "%s"; log; byte  "%s"; log; byte  "%s"; log; int 1`, msg, msg, msg),
			errContains: fmt.Sprintf(">  %d bytes limit", maxLogSize),
			runMode:     modeApp,
		},
		{
			source:      fmt.Sprintf(`%s; int 1`, strings.Repeat(`byte "a"; log;`, maxLogCalls+1)),
			errContains: "too many log calls",
			runMode:     modeApp,
		},
		{
			source:      `int 1; loop: byte "a"; log; int 1; +; dup; int 35; <; bnz loop;`,
			errContains: "too many log calls",
			runMode:     modeApp,
		},
		{
			source:      fmt.Sprintf(`int 1; loop: byte "%s"; log; int 1; +; dup; int 6; <; bnz loop;`, strings.Repeat(`a`, 400)),
			errContains: fmt.Sprintf(">  %d bytes limit", maxLogSize),
			runMode:     modeApp,
		},
		{
			source:         `load 0; log`,
			errContains:    "log arg 0 wanted []byte but got uint64",
			runMode:        modeApp,
			assembledBytes: []byte{byte(ep.Proto.LogicSigVersion), 0x34, 0x00, 0xb0},
		},
		{
			source:      `byte  "a logging message"; log; int 1`,
			errContains: "log not allowed in current mode",
			runMode:     modeSig,
		},
	}

	for _, c := range failCases {
		switch c.runMode {
		case modeApp:
			if c.assembledBytes == nil {
				testApp(t, c.source, ep, c.errContains)
			} else {
				testAppBytes(t, c.assembledBytes, ep, c.errContains)
			}
		default:
			testLogic(t, c.source, AssemblerMaxVersion, ep, c.errContains, c.errContains)
		}
	}
}

func TestPcDetails(t *testing.T) {
	partitiontest.PartitionTest(t)
	t.Parallel()

	var tests = []struct {
		source string
		pc     int
		det    string
	}{
		{"int 1; int 2; -", 5, "pushint 1\npushint 2\n-\n"},
		{"int 1; err", 3, "pushint 1\nerr\n"},
		{"int 1; dup; int 2; -; +", 6, "dup\npushint 2\n-\n"},
		{"b end; end:", 4, ""},
	}
	for i, test := range tests {
		t.Run(fmt.Sprintf("i=%d", i), func(t *testing.T) {
			ops := testProg(t, test.source, LogicVersion)
			ep, _, _ := makeSampleEnv()
			ep.Trace = &strings.Builder{}

			pass, cx, err := EvalContract(ops.Program, 0, 888, ep)
			require.Error(t, err)
			require.False(t, pass)
			require.NotNil(t, cx) // cx comes back nil if we couldn't even run

			assert.Equal(t, test.pc, cx.pc, ep.Trace.String())

			pc, det := cx.PcDetails()
			assert.Equal(t, test.pc, pc)
			assert.Equal(t, test.det, det)
		})
	}
}

func TestOpBase64Decode(t *testing.T) {
	partitiontest.PartitionTest(t)
	t.Parallel()

	testCases := []struct {
		encoded string
		alph    string
		decoded string
		error   string
	}{
		{"TU9CWS1ESUNLOwoKb3IsIFRIRSBXSEFMRS4KCgpCeSBIZXJtYW4gTWVsdmlsbGU=",
			"StdEncoding",
			`MOBY-DICK;

or, THE WHALE.


By Herman Melville`, "",
		},
		{"TU9CWS1ESUNLOwoKb3IsIFRIRSBXSEFMRS4KCgpCeSBIZXJtYW4gTWVsdmlsbGU=",
			"URLEncoding",
			`MOBY-DICK;

or, THE WHALE.


By Herman Melville`, "",
		},

		// Test that a string that doesn't need padding can't have it
		{"cGFk", "StdEncoding", "pad", ""},
		{"cGFk=", "StdEncoding", "pad", "input byte 4"},
		{"cGFk==", "StdEncoding", "pad", "input byte 4"},
		{"cGFk===", "StdEncoding", "pad", "input byte 4"},
		// Ensures that extra padding, even if 0%4
		{"cGFk====", "StdEncoding", "pad", "input byte 4"},

		// Test that padding must be correct or absent
		{"bm9wYWQ=", "StdEncoding", "nopad", ""},
		{"bm9wYWQ", "StdEncoding", "nopad", ""},
		{"bm9wYWQ==", "StdEncoding", "nopad", "illegal"},

		{"YWJjMTIzIT8kKiYoKSctPUB+", "StdEncoding", "abc123!?$*&()'-=@~", ""},
		{"YWJjMTIzIT8kKiYoKSctPUB+", "StdEncoding", "abc123!?$*&()'-=@~", ""},
		{"YWJjMTIzIT8kKiYoKSctPUB-", "URLEncoding", "abc123!?$*&()'-=@~", ""},
		{"YWJjMTIzIT8kKiYoKSctPUB+", "URLEncoding", "", "input byte 23"},
		{"YWJjMTIzIT8kKiYoKSctPUB-", "StdEncoding", "", "input byte 23"},

		// try extra ='s and various whitespace:
		{"", "StdEncoding", "", ""},
		{"", "URLEncoding", "", ""},
		{"=", "StdEncoding", "", "byte 0"},
		{"=", "URLEncoding", "", "byte 0"},
		{" ", "StdEncoding", "", "byte 0"},
		{" ", "URLEncoding", "", "byte 0"},
		{"\t", "StdEncoding", "", "byte 0"},
		{"\t", "URLEncoding", "", "byte 0"},
		{"\r", "StdEncoding", "", ""},
		{"\r", "URLEncoding", "", ""},
		{"\n", "StdEncoding", "", ""},
		{"\n", "URLEncoding", "", ""},

		{"YWJjMTIzIT8kKiYoKSctPUB+\n", "StdEncoding", "abc123!?$*&()'-=@~", ""},
		{"YWJjMTIzIT8kKiYoKSctPUB-\n", "URLEncoding", "abc123!?$*&()'-=@~", ""},
		{"YWJjMTIzIT8kK\riYoKSctPUB+\n", "StdEncoding", "abc123!?$*&()'-=@~", ""},
		{"YWJjMTIzIT8kK\riYoKSctPUB-\n", "URLEncoding", "abc123!?$*&()'-=@~", ""},
		{"\n\rYWJjMTIzIT8\rkKiYoKSctPUB+\n", "StdEncoding", "abc123!?$*&()'-=@~", ""},
		{"\n\rYWJjMTIzIT8\rkKiYoKSctPUB-\n", "URLEncoding", "abc123!?$*&()'-=@~", ""},

		// padding and extra legal whitespace
		{"SQ==", "StdEncoding", "I", ""},
		{"SQ==", "URLEncoding", "I", ""},
		{"\rS\r\nQ=\n=\r\r\n", "StdEncoding", "I", ""},
		{"\rS\r\nQ=\n=\r\r\n", "URLEncoding", "I", ""},

		// If padding is there, it must be correct, but if absent, that's fine.
		{"SQ==", "StdEncoding", "I", ""},
		{"SQ==", "URLEncoding", "I", ""},
		{"S=Q=", "StdEncoding", "", "byte 1"},
		{"S=Q=", "URLEncoding", "", "byte 1"},
		{"=SQ=", "StdEncoding", "", "byte 0"},
		{"=SQ=", "URLEncoding", "", "byte 0"},
		{"SQ", "StdEncoding", "I", ""},
		{"SQ", "URLEncoding", "I", ""},
		{"SQ=", "StdEncoding", "", "byte 3"},
		{"SQ=", "URLEncoding", "", "byte 3"},
		{"SQ===", "StdEncoding", "", "byte 4"},
		{"SQ===", "URLEncoding", "", "byte 4"},

		// Strict decoding. "Y" is normally encoded as "WQ==", as confirmed by the first test
		{"WQ==", "StdEncoding", "Y", ""},
		// When encoding one byte, the Y (90) becomes a 6bit value (the W) and a
		// 2bit value (the first 2 bits of the Q. Q is the 16th b64 digit, it is
		// 0b010000. For encoding Y, only those first two bits matter. In
		// Strict() mode, the rest must be 0s. So using R (0b010001) should
		// fail.
		{"WR==", "StdEncoding", "Y", "byte 2"},
	}

	template := `byte 0x%s; byte 0x%s; base64_decode %s; ==`
	for _, tc := range testCases {
		source := fmt.Sprintf(template, hex.EncodeToString([]byte(tc.decoded)), hex.EncodeToString([]byte(tc.encoded)), tc.alph)
		if tc.error == "" {
			if LogicVersion < fidoVersion {
				testProg(t, source, AssemblerMaxVersion, Expect{0, "unknown opcode..."})
			} else {
				testAccepts(t, source, fidoVersion)
			}
		} else {
			if LogicVersion < fidoVersion {
				testProg(t, source, AssemblerMaxVersion, Expect{0, "unknown opcode..."})
			} else {
				err := testPanics(t, source, fidoVersion)
				require.Error(t, err)
				require.Contains(t, err.Error(), tc.error)
			}
		}
	}
}

func TestBase64CostVariation(t *testing.T) {
	partitiontest.PartitionTest(t)
	t.Parallel()

	source := `
byte ""
base64_decode URLEncoding
pop
global OpcodeBudget
int ` + fmt.Sprintf("%d", 20_000-3-1) + ` // base64_decode cost = 1
==
`
	testAccepts(t, source, fidoVersion)

	source = `
byte "ABCDEFGHIJKLMNOPQRSTUVWXYZabcdefghijklmnopqrstuvwxyz0123456789-_"
base64_decode URLEncoding
pop
global OpcodeBudget
int ` + fmt.Sprintf("%d", 20_000-3-5) + ` // base64_decode cost = 5 (64 bytes -> 1 + 64/16)
==
`
	testAccepts(t, source, fidoVersion)

	source = `
byte "ABCDEFGHIJKLMNOPQRSTUVWXYZabcdefghijklmnopqrstuvwxyz01234567"
base64_decode URLEncoding
pop
global OpcodeBudget
int ` + fmt.Sprintf("%d", 20_000-3-5) + ` // base64_decode cost = 5 (60 bytes -> 1 + ceil(60/16))
==
`
	testAccepts(t, source, fidoVersion)

	source = `
byte "ABCDEFGHIJKLMNOPQRSTUVWXYZabcdefghijklmnopqrstuvwxyz0123456789-_AA=="
base64_decode URLEncoding
pop
global OpcodeBudget
int ` + fmt.Sprintf("%d", 20_000-3-6) + ` // base64_decode cost = 6 (68 bytes -> 1 + ceil(68/16))
==
`
	testAccepts(t, source, fidoVersion)
}

func TestIsPrimitive(t *testing.T) {
	partitiontest.PartitionTest(t)
	t.Parallel()
	testCases := []struct {
		text []byte
	}{
		{
			text: []byte(`null`),
		},
		{
			text: []byte(`[1, 2, 3]`),
		},
		{
			text: []byte(`2`),
		},
	}
	for _, s := range testCases {
		isPrimitive, err := isPrimitiveJSON(s.text)
		require.Nil(t, err)
		require.True(t, isPrimitive)
	}

	notPrimitive := []struct {
		text []byte
	}{
		{
			text: []byte(`{"key0": "1","key1": "2", "key2":3}`),
		},
		{
			text: []byte(`{}`),
		},
	}
	for _, s := range notPrimitive {
		primitive, err := isPrimitiveJSON(s.text)
		require.Nil(t, err)
		require.False(t, primitive)
	}
}

func TestProtocolParseDuplicateErrMsg(t *testing.T) {
	partitiontest.PartitionTest(t)
	t.Parallel()
	text := `{"key0": "algo", "key0": "algo"}`
	var parsed map[string]json.RawMessage
	err := protocol.DecodeJSON([]byte(text), &parsed)
	require.Contains(t, err.Error(), "cannot decode into a non-pointer value")
	require.Error(t, err)
}

func TestOpJSONRef(t *testing.T) {
	partitiontest.PartitionTest(t)
	t.Parallel()

	var txn transactions.SignedTxn
	txn.Txn.Type = protocol.ApplicationCallTx
	ledger := NewLedger(nil)
	ledger.NewApp(txn.Txn.Receiver, 0, basics.AppParams{})
	ep := defaultEvalParams(txn)
	ep.Ledger = ledger
	testCases := []struct {
		source             string
		previousVersErrors []Expect
	}{
		{
			source: `byte  "{\"key0\": 0,\"key1\": \"algo\",\"key2\":{\"key3\": \"teal\", \"key4\":3}, \"key5\": 18446744073709551615 }";
			byte "key0";
			json_ref JSONUint64;
			int 0;
			==`,
			previousVersErrors: []Expect{{5, "unknown opcode: json_ref"}},
		},
		{
			source: `byte  "{\"key0\": 0,\"key1\": \"algo\",\"key2\":{\"key3\": \"teal\", \"key4\": 3}, \"key5\": 18446744073709551615 }";
			byte "key5";
			json_ref JSONUint64;
			int 18446744073709551615; //max uint64 value
			==`,
			previousVersErrors: []Expect{{5, "unknown opcode: json_ref"}},
		},
		{
			source: `byte  "{\"key0\": 0,\"key1\": \"algo\",\"key2\":{\"key3\": \"teal\", \"key4\": 3}, \"key5\": 18446744073709551615 }";
			byte "key1";
			json_ref JSONString;
			byte "algo";
			==`,
			previousVersErrors: []Expect{{5, "unknown opcode: json_ref"}},
		},
		{
			source: `byte  "{\"key0\": 0,\"key1\": \"\\u0061\\u006C\\u0067\\u006F\",\"key2\":{\"key3\": \"teal\", \"key4\": 3}, \"key5\": 18446744073709551615 }";
			byte "key1";
			json_ref JSONString;
			byte "algo";
			==`,
			previousVersErrors: []Expect{{5, "unknown opcode: json_ref"}},
		},
		{
			source: `byte  "{\"key0\": 0,\"key1\": \"algo\",\"key2\":{\"key3\": \"teal\", \"key4\": {\"key40\": 10}}, \"key5\": 18446744073709551615 }";
			byte "key2";
			json_ref JSONObject;
			byte "key4";
			json_ref JSONObject;
			byte "key40";
			json_ref JSONUint64
			int 10
			==`,
			previousVersErrors: []Expect{{5, "unknown opcode: json_ref"}, {9, "unknown opcode: json_ref"}},
		},
		{
			source: `byte  "{\"key0\": 0,\"key1\": \"algo\",\"key2\":{\"key3\": \"teal\", \"key4\": {\"key40\": 10}}, \"key5\": 18446744073709551615 }";
			byte "key2";
			json_ref JSONObject;
			byte "key3";
			json_ref JSONString;
			byte "teal"
			==`,
			previousVersErrors: []Expect{{5, "unknown opcode: json_ref"}, {9, "unknown opcode: json_ref"}},
		},
		{
			source: `byte  "{\"key0\": 0,\"key1\": \"algo\",\"key2\":{\"key3\": \"\\"teal\\"\", \"key4\": {\"key40\": 10}}, \"key5\": 18446744073709551615 }";
			byte "key2";
			json_ref JSONObject;
			byte "key3";
			json_ref JSONString;
			byte ""teal"" // quotes match
			==`,
			previousVersErrors: []Expect{{5, "unknown opcode: json_ref"}, {9, "unknown opcode: json_ref"}},
		},
		{
			source: `byte  "{\"key0\": 0,\"key1\": \"algo\",\"key2\":{\"key3\": \" teal \", \"key4\": {\"key40\": 10}}, \"key5\": 18446744073709551615 }";
			byte "key2";
			json_ref JSONObject;
			byte "key3";
			json_ref JSONString;
			byte " teal " // spaces match
			==`,
			previousVersErrors: []Expect{{5, "unknown opcode: json_ref"}, {9, "unknown opcode: json_ref"}},
		},
		{
			source: `byte  "{\"key0\": 0,\"key1\": \"algo\",\"key2\":{\"key3\": \"teal\", \"key4\": {\"key40\": 10, \"key40\": \"10\"}}, \"key5\": 18446744073709551615 }";
			byte "key2";
			json_ref JSONObject;
			byte "key4";
			json_ref JSONObject;
			byte "{\"key40\": 10, \"key40\": \"10\"}"
			==
			`,
			previousVersErrors: []Expect{{5, "unknown opcode: json_ref"}},
		},
		{
			source: `byte  "{\"rawId\": \"responseId\",\"id\": \"0\",\"response\": {\"attestationObject\": \"based64url_encoded_buffer\",\"clientDataJSON\":  \" based64url_encoded_client_data\"},\"getClientExtensionResults\": {},\"type\": \"public-key\"}";
			byte "response";
			json_ref JSONObject;
			byte "{\"attestationObject\": \"based64url_encoded_buffer\",\"clientDataJSON\":  \" based64url_encoded_client_data\"}" // object as it appeared in input
			==`,
			previousVersErrors: []Expect{{5, "unknown opcode: json_ref"}},
		},
		{
			source: `byte  "{\"rawId\": \"responseId\",\"id\": \"0\",\"response\": {\"attestationObject\": \"based64url_encoded_buffer\",\"clientD\\u0061taJSON\":  \" based64url_encoded_client_data\"},\"getClientExtensionResults\": {},\"type\": \"public-key\"}";
			byte "response";
			json_ref JSONObject;
			byte "{\"attestationObject\": \"based64url_encoded_buffer\",\"clientD\\u0061taJSON\":  \" based64url_encoded_client_data\"}" // object as it appeared in input
			==`,
			previousVersErrors: []Expect{{5, "unknown opcode: json_ref"}},
		},
		{
			source: `byte  "{\"rawId\": \"responseId\",\"id\": \"0\",\"response\": {\"attestationObject\": \"based64url_encoded_buffer\",\"clientDataJSON\":  \" based64url_encoded_client_data\"},\"getClientExtensionResults\": {},\"type\": \"public-key\"}";
			byte "response";
			json_ref JSONObject;
			byte "clientDataJSON";
			json_ref JSONString;
			byte " based64url_encoded_client_data";
			==`,
			previousVersErrors: []Expect{{5, "unknown opcode: json_ref"}, {9, "unknown opcode: json_ref"}},
		},
		{
			source: `byte  "{\"\\u0072\\u0061\\u0077\\u0049\\u0044\": \"responseId\",\"id\": \"0\",\"response\": {\"attestationObject\": \"based64url_encoded_buffer\",\"clientDataJSON\":  \" based64url_encoded_client_data\"},\"getClientExtensionResults\": {},\"type\": \"public-key\"}";
			byte "rawID";
			json_ref JSONString;
			byte "responseId"
			==`,
			previousVersErrors: []Expect{{5, "unknown opcode: json_ref"}},
		},
		// JavaScript MAX_SAFE_INTEGER
		{
			source: `byte "{\"maxSafeInt\": 9007199254740991}";
			byte "maxSafeInt";
			json_ref JSONUint64;
			int 9007199254740991;
			==`,
			previousVersErrors: []Expect{{5, "unknown opcode: json_ref"}},
		},
		// maximum uint64
		{
			source: `byte "{\"maxUint64\": 18446744073709551615}";
			byte "maxUint64";
			json_ref JSONUint64;
			int 18446744073709551615;
			==`,
			previousVersErrors: []Expect{{5, "unknown opcode: json_ref"}},
		},
		// larger-than-uint64s are allowed if not requested
		{
			source: `byte "{\"maxUint64\": 18446744073709551616, \"smallUint64\": 0}";
			byte "smallUint64";
			json_ref JSONUint64;
			int 0;
			==`,
			previousVersErrors: []Expect{{5, "unknown opcode: json_ref"}},
		},
	}

	for _, s := range testCases {
		for v := uint64(2); v < fidoVersion; v++ {
			expectedErrs := s.previousVersErrors
			if fidoVersion <= AssemblerMaxVersion {
				for i := range expectedErrs {
					if strings.Contains(expectedErrs[i].s, "json_ref") {
						expectedErrs[i].s = fmt.Sprintf("json_ref opcode was introduced in TEAL v%d", fidoVersion)
					}
				}
			}
			testProg(t, s.source, v, expectedErrs...)
		}
		if fidoVersion > AssemblerMaxVersion {
			continue
		}
		ops := testProg(t, s.source, AssemblerMaxVersion)

		err := CheckContract(ops.Program, ep)
		require.NoError(t, err, s)

		pass, _, err := EvalContract(ops.Program, 0, 888, ep)
		require.NoError(t, err)
		require.True(t, pass)

		// reset pooled budget for new "app call"
		*ep.PooledApplicationBudget = ep.Proto.MaxAppProgramCost
	}

	failedCases := []struct {
		source             string
		error              string
		previousVersErrors []Expect
	}{
		{
			source:             `byte  "{\"key0\": 1 }"; byte "key0"; json_ref JSONString;`,
			error:              "json: cannot unmarshal number into Go value of type string",
			previousVersErrors: []Expect{{3, "unknown opcode: json_ref"}},
		},
		{
			source:             `byte  "{\"key0\": [1] }"; byte "key0"; json_ref JSONString;`,
			error:              "json: cannot unmarshal array into Go value of type string",
			previousVersErrors: []Expect{{3, "unknown opcode: json_ref"}},
		},
		{
			source:             `byte  "{\"key0\": {\"key1\":1} }"; byte "key0"; json_ref JSONString;`,
			error:              "json: cannot unmarshal object into Go value of type string",
			previousVersErrors: []Expect{{3, "unknown opcode: json_ref"}},
		},
		{
			source:             `byte  "{\"key0\": \"1\" }"; byte "key0"; json_ref JSONUint64;`,
			error:              "json: cannot unmarshal string into Go value of type uint64",
			previousVersErrors: []Expect{{3, "unknown opcode: json_ref"}},
		},
		{
			source:             `byte  "{\"key0\": [\"1\"] }"; byte "key0"; json_ref JSONUint64;`,
			error:              "json: cannot unmarshal array into Go value of type uint64",
			previousVersErrors: []Expect{{3, "unknown opcode: json_ref"}},
		},
		{
			source:             `byte  "{\"key0\": {\"key1\":1} }"; byte "key0"; json_ref JSONUint64;`,
			error:              "json: cannot unmarshal object into Go value of type uint64",
			previousVersErrors: []Expect{{3, "unknown opcode: json_ref"}},
		},
		{
			source:             `byte  "{\"key0\": [1]}"; byte "key0"; json_ref JSONObject;`,
			error:              "json: cannot unmarshal array into Go value of type map[string]json.RawMessage",
			previousVersErrors: []Expect{{3, "unknown opcode: json_ref"}},
		},
		{
			source:             `byte  "{\"key0\": 1}"; byte "key0"; json_ref JSONObject;`,
			error:              "json: cannot unmarshal number into Go value of type map[string]json.RawMessage",
			previousVersErrors: []Expect{{3, "unknown opcode: json_ref"}},
		},
		{
			source:             `byte  "{\"key0\": \"1\"}"; byte "key0"; json_ref JSONObject;`,
			error:              "json: cannot unmarshal string into Go value of type map[string]json.RawMessage",
			previousVersErrors: []Expect{{3, "unknown opcode: json_ref"}},
		},
		{
			source:             `byte  "{\"key0\": 1,\"key1\": \"algo\",\"key2\":{\"key3\": \"teal\", \"key4\": [1,2,3]} }"; byte "key3"; json_ref JSONString;`,
			error:              "key key3 not found in JSON text",
			previousVersErrors: []Expect{{3, "unknown opcode: json_ref"}},
		},
		{
			source: `byte  "{\"key0\": 1,\"key1\": \"algo\",\"key2\":{\"key3\": \"teal\", \"key4\": [1,2,3]}}";
			byte "key2";
			json_ref JSONObject;
			byte "key5";
			json_ref JSONString
			`,
			error:              "key key5 not found in JSON text",
			previousVersErrors: []Expect{{5, "unknown opcode: json_ref"}, {9, "unknown opcode: json_ref"}},
		},
		{
			source:             `byte  "{\"key0\": -0,\"key1\": 2.5,\"key2\": -3}"; byte "key0"; json_ref JSONUint64;`,
			error:              "json: cannot unmarshal number -0 into Go value of type uint64",
			previousVersErrors: []Expect{{3, "unknown opcode: json_ref"}},
		},
		{
			source:             `byte  "{\"key0\": 1e10,\"key1\": 2.5,\"key2\": -3}"; byte "key0"; json_ref JSONUint64;`,
			error:              "json: cannot unmarshal number 1e10 into Go value of type uint64",
			previousVersErrors: []Expect{{3, "unknown opcode: json_ref"}},
		},
		{
			source:             `byte  "{\"key0\": 0.2e-2,\"key1\": 2.5,\"key2\": -3}"; byte "key0"; json_ref JSONUint64;`,
			error:              "json: cannot unmarshal number 0.2e-2 into Go value of type uint64",
			previousVersErrors: []Expect{{3, "unknown opcode: json_ref"}},
		},
		{
			source:             `byte  "{\"key0\": 1.0,\"key1\": 2.5,\"key2\": -3}"; byte "key0"; json_ref JSONUint64;`,
			error:              "json: cannot unmarshal number 1.0 into Go value of type uint64",
			previousVersErrors: []Expect{{3, "unknown opcode: json_ref"}},
		},
		{
			source:             `byte  "{\"key0\": 1.0,\"key1\": 2.5,\"key2\": -3}"; byte "key1"; json_ref JSONUint64;`,
			error:              "json: cannot unmarshal number 2.5 into Go value of type uint64",
			previousVersErrors: []Expect{{3, "unknown opcode: json_ref"}},
		},
		{
			source:             `byte  "{\"key0\": 1.0,\"key1\": 2.5,\"key2\": -3}"; byte "key2"; json_ref JSONUint64;`,
			error:              "json: cannot unmarshal number -3 into Go value of type uint64",
			previousVersErrors: []Expect{{3, "unknown opcode: json_ref"}},
		},
		{
			source:             `byte  "{\"key0\": 18446744073709551616}"; byte "key0"; json_ref JSONUint64;`,
			error:              "json: cannot unmarshal number 18446744073709551616 into Go value of type uint64",
			previousVersErrors: []Expect{{3, "unknown opcode: json_ref"}},
		},
		{
			source:             `byte  "{\"key0\": 1,}"; byte "key0"; json_ref JSONString;`,
			error:              "error while parsing JSON text, invalid json text",
			previousVersErrors: []Expect{{3, "unknown opcode: json_ref"}},
		},
		{
			source:             `byte  "{\"key0\": 1, \"key0\": \"3\"}"; byte "key0"; json_ref JSONString;`,
			error:              "error while parsing JSON text, invalid json text, duplicate keys not allowed",
			previousVersErrors: []Expect{{3, "unknown opcode: json_ref"}},
		},
		{
			source: `byte  "{\"key0\": 0,\"key1\": \"algo\",\"key2\":{\"key3\": \"teal\", \"key4\": {\"key40\": 10, \"key40\": \"should fail!\"}}}";
			byte "key2";
			json_ref JSONObject;
			byte "key4";
			json_ref JSONObject;
			byte "key40";
			json_ref JSONString
			`,
			error:              "error while parsing JSON text, invalid json text, duplicate keys not allowed",
			previousVersErrors: []Expect{{5, "unknown opcode: json_ref"}, {9, "unknown opcode: json_ref"}, {13, "unknown opcode: json_ref"}},
		},
		{
			source: `byte  "[1,2,3]";
			byte "key";
			json_ref JSONUint64
			`,
			error:              "error while parsing JSON text, invalid json text, only json object is allowed",
			previousVersErrors: []Expect{{5, "unknown opcode: json_ref"}},
		},
		{
			source: `byte  "2";
			byte "key";
			json_ref JSONUint64
			`,
			error:              "error while parsing JSON text, invalid json text, only json object is allowed",
			previousVersErrors: []Expect{{5, "unknown opcode: json_ref"}},
		},
		{
			source: `byte  "null";
			byte "key";
			json_ref JSONUint64
			`,
			error:              "error while parsing JSON text, invalid json text, only json object is allowed",
			previousVersErrors: []Expect{{5, "unknown opcode: json_ref"}},
		},
		{
			source: `byte  "true";
			byte "key";
			json_ref JSONUint64
			`,
			error:              "error while parsing JSON text, invalid json text, only json object is allowed",
			previousVersErrors: []Expect{{5, "unknown opcode: json_ref"}},
		},
		{
			source: `byte  "\"sometext\"";
			byte "key";
			json_ref JSONUint64
			`,
			error:              "error while parsing JSON text, invalid json text, only json object is allowed",
			previousVersErrors: []Expect{{5, "unknown opcode: json_ref"}},
		},
		{
			source: `byte "{noquotes: \"shouldn't work\"}";
			byte "noquotes";
			json_ref JSONString;
			byte "shouldn't work";
			==`,
			error:              "error while parsing JSON text, invalid json text",
			previousVersErrors: []Expect{{5, "unknown opcode: json_ref"}},
		},
		// max uint64 + 1 should fail
		{
			source: `byte "{\"tooBig\": 18446744073709551616}";
			byte "tooBig";
			json_ref JSONUint64;
			int 1;
			return`,
			error:              "json: cannot unmarshal number 18446744073709551616 into Go value of type uint64",
			previousVersErrors: []Expect{{5, "unknown opcode: json_ref"}},
		},
	}

	for _, s := range failedCases {
		for v := uint64(2); v < fidoVersion; v++ {
			expectedErrs := s.previousVersErrors
			if fidoVersion <= AssemblerMaxVersion {
				for i := range expectedErrs {
					if strings.Contains(expectedErrs[i].s, "json_ref") {
						expectedErrs[i].s = fmt.Sprintf("json_ref opcode was introduced in TEAL v%d", fidoVersion)
					}
				}
			}

			testProg(t, s.source, v, expectedErrs...)
		}
		if fidoVersion > AssemblerMaxVersion {
			continue
		}

		ops := testProg(t, s.source, AssemblerMaxVersion)

		err := CheckContract(ops.Program, ep)
		require.NoError(t, err, s)

		pass, _, err := EvalContract(ops.Program, 0, 888, ep)
		require.False(t, pass)
		require.Error(t, err)
		require.EqualError(t, err, s.error)

		// reset pooled budget for new "app call"
		*ep.PooledApplicationBudget = ep.Proto.MaxAppProgramCost
	}

}

func TestTypeComplaints(t *testing.T) {
	testProg(t, "err; store 0", AssemblerMaxVersion)
	testProg(t, "int 1; return; store 0", AssemblerMaxVersion)
}<|MERGE_RESOLUTION|>--- conflicted
+++ resolved
@@ -2169,14 +2169,14 @@
 	for i := range txn.Txn.ApprovalProgram {
 		txn.Txn.ApprovalProgram[i] = byte(i % 7)
 	}
-	testLogic(t, source, AssemblerMaxVersion, defaultEvalParams(&txn))
-
-	testLogic(t, `txna ApprovalProgramPages 2`, AssemblerMaxVersion, defaultEvalParams(&txn),
+	testLogic(t, source, AssemblerMaxVersion, defaultEvalParams(txn))
+
+	testLogic(t, `txna ApprovalProgramPages 2`, AssemblerMaxVersion, defaultEvalParams(txn),
 		"invalid ApprovalProgramPages index")
 
 	// ClearStateProgram is not in the txn at all
-	testLogic(t, `txn NumClearStateProgramPages; !`, AssemblerMaxVersion, defaultEvalParams(&txn))
-	testLogic(t, `txna ClearStateProgramPages 0`, AssemblerMaxVersion, defaultEvalParams(&txn),
+	testLogic(t, `txn NumClearStateProgramPages; !`, AssemblerMaxVersion, defaultEvalParams(txn))
+	testLogic(t, `txna ClearStateProgramPages 0`, AssemblerMaxVersion, defaultEvalParams(txn),
 		"invalid ClearStateProgramPages index")
 }
 
@@ -2430,38 +2430,6 @@
 }
 
 func TestReplace(t *testing.T) {
-<<<<<<< HEAD
-=======
-	partitiontest.PartitionTest(t)
-	t.Parallel()
-
-	testAccepts(t, `byte 0x11111111; byte 0x2222; replace2 0; byte 0x22221111; ==`, 7)
-	testAccepts(t, `byte 0x11111111; byte 0x2222; replace2 1; byte 0x11222211; ==`, 7)
-	testAccepts(t, `byte 0x11111111; byte 0x2222; replace2 2; byte 0x11112222; ==`, 7)
-	testPanics(t, `byte 0x11111111; byte 0x2222; replace2 3; byte 0x11112222; ==`, 7)
-
-	testAccepts(t, `byte 0x11111111; int 0; byte 0x2222; replace3; byte 0x22221111; ==`, 7)
-	testAccepts(t, `byte 0x11111111; int 1; byte 0x2222; replace3; byte 0x11222211; ==`, 7)
-	testAccepts(t, `byte 0x11111111; int 2; byte 0x2222; replace3; byte 0x11112222; ==`, 7)
-	testPanics(t, `byte 0x11111111; int 3; byte 0x2222; replace3; byte 0x11112222; ==`, 7)
-
-	testAccepts(t, `byte 0x11111111; int 0; byte 0x; replace3; byte 0x11111111; ==`, 7)
-	testAccepts(t, `byte 0x11111111; int 1; byte 0x; replace3; byte 0x11111111; ==`, 7)
-	testAccepts(t, `byte 0x11111111; int 2; byte 0x; replace3; byte 0x11111111; ==`, 7)
-	testAccepts(t, `byte 0x11111111; int 3; byte 0x; replace3; byte 0x11111111; ==`, 7)
-	// unusual, perhaps, but legal. inserts 0 bytes at len(A)
-	testAccepts(t, `byte 0x11111111; int 4; byte 0x; replace3; byte 0x11111111; ==`, 7)
-	// but can't replace a byte there
-	testPanics(t, `byte 0x11111111; int 4; byte 0x22; replace3; len`, 7)
-	// even a zero byte replace fails after len(A)
-	testPanics(t, `byte 0x11111111; int 5; byte 0x; replace3; len`, 7)
-
-	testAccepts(t, `byte 0x; byte 0x; replace2 0; byte 0x; ==`, 7)
-	testAccepts(t, `byte 0x; int 0; byte 0x; replace3; byte 0x; ==`, 7)
-}
-
-func TestLoadStore(t *testing.T) {
->>>>>>> 8e967eea
 	partitiontest.PartitionTest(t)
 	t.Parallel()
 
