// Copyright (C) 2019-2021 Algorand, Inc.
// This file is part of go-algorand
//
// go-algorand is free software: you can redistribute it and/or modify
// it under the terms of the GNU Affero General Public License as
// published by the Free Software Foundation, either version 3 of the
// License, or (at your option) any later version.
//
// go-algorand is distributed in the hope that it will be useful,
// but WITHOUT ANY WARRANTY; without even the implied warranty of
// MERCHANTABILITY or FITNESS FOR A PARTICULAR PURPOSE.  See the
// GNU Affero General Public License for more details.
//
// You should have received a copy of the GNU Affero General Public License
// along with go-algorand.  If not, see <https://www.gnu.org/licenses/>.

package ledger

import (
	"errors"
	"fmt"
	"math/rand"
	"testing"

	"github.com/stretchr/testify/assert"
	"github.com/stretchr/testify/require"

	"github.com/algorand/go-algorand/config"
	"github.com/algorand/go-algorand/crypto"
	"github.com/algorand/go-algorand/data/basics"
	"github.com/algorand/go-algorand/data/bookkeeping"
	"github.com/algorand/go-algorand/data/transactions"
	"github.com/algorand/go-algorand/data/txntest"
	"github.com/algorand/go-algorand/ledger/ledgercore"
	"github.com/algorand/go-algorand/logging"
	"github.com/algorand/go-algorand/protocol"
	"github.com/algorand/go-algorand/test/partitiontest"
)

type indexerLedgerForEvalImpl struct {
	l           *Ledger
	latestRound basics.Round
}

func (il indexerLedgerForEvalImpl) LatestBlockHdr() (bookkeeping.BlockHeader, error) {
	return il.l.BlockHdr(il.latestRound)
}

// The value of the returned map is nil iff the account was not found.
func (il indexerLedgerForEvalImpl) LookupWithoutRewards(addresses map[basics.Address]struct{}) (map[basics.Address]*basics.AccountData, error) {
	res := make(map[basics.Address]*basics.AccountData)

	for address := range addresses {
		accountData, _, err := il.l.LookupWithoutRewards(il.latestRound, address)
		if err != nil {
			return nil, err
		}

		if accountData.IsZero() {
			res[address] = nil
		} else {
			accountDataCopy := new(basics.AccountData)
			*accountDataCopy = accountData
			res[address] = accountDataCopy
		}
	}

	return res, nil
}

func (il indexerLedgerForEvalImpl) GetAssetCreator(map[basics.AssetIndex]struct{}) (map[basics.AssetIndex]FoundAddress, error) {
	// This function is unused.
	return nil, errors.New("GetAssetCreator() not implemented")
}

func (il indexerLedgerForEvalImpl) GetAppCreator(map[basics.AppIndex]struct{}) (map[basics.AppIndex]FoundAddress, error) {
	// This function is unused.
	return nil, errors.New("GetAppCreator() not implemented")
}

func (il indexerLedgerForEvalImpl) LatestTotals() (totals ledgercore.AccountTotals, err error) {
	_, totals, err = il.l.LatestTotals()
	return
}

// Test that overriding the consensus parameters effects the generated apply data.
func TestEvalForIndexerCustomProtocolParams(t *testing.T) {
	partitiontest.PartitionTest(t)

	genesisBalances, addrs, _ := newTestGenesis()

	var genHash crypto.Digest
	crypto.RandBytes(genHash[:])
	block, err := bookkeeping.MakeGenesisBlock(protocol.ConsensusV24,
		genesisBalances, "test", genHash)

	dbName := fmt.Sprintf("%s", t.Name())
	cfg := config.GetDefaultLocal()
	cfg.Archival = true
	l, err := OpenLedger(logging.Base(), dbName, true, InitState{
		Block:       block,
		Accounts:    genesisBalances.Balances,
		GenesisHash: genHash,
	}, cfg)
	require.NoError(t, err)
	defer l.Close()

	const assetid basics.AssetIndex = 1
	proto := config.Consensus[protocol.ConsensusV24]

	block = bookkeeping.MakeBlock(block.BlockHeader)

	createTxn := txntest.Txn{
		Type:        "acfg",
		Sender:      addrs[0],
		GenesisHash: block.GenesisHash(),
		AssetParams: basics.AssetParams{
			Total:    200,
			Decimals: 0,
			Manager:  addrs[0],
			Reserve:  addrs[0],
			Freeze:   addrs[0],
			Clawback: addrs[0],
		},
	}
	createTxn.FillDefaults(proto)
	createStib, err := block.BlockHeader.EncodeSignedTxn(
		createTxn.SignedTxn(), transactions.ApplyData{})
	require.NoError(t, err)

	optInTxn := txntest.Txn{
		Type:          "axfer",
		Sender:        addrs[1],
		GenesisHash:   block.GenesisHash(),
		XferAsset:     assetid,
		AssetAmount:   0,
		AssetReceiver: addrs[1],
	}
	optInTxn.FillDefaults(proto)
	optInStib, err := block.BlockHeader.EncodeSignedTxn(
		optInTxn.SignedTxn(), transactions.ApplyData{})
	require.NoError(t, err)

	fundTxn := txntest.Txn{
		Type:          "axfer",
		Sender:        addrs[0],
		GenesisHash:   block.GenesisHash(),
		XferAsset:     assetid,
		AssetAmount:   100,
		AssetReceiver: addrs[1],
	}
	fundTxn.FillDefaults(proto)
	fundStib, err := block.BlockHeader.EncodeSignedTxn(
		fundTxn.SignedTxn(), transactions.ApplyData{})
	require.NoError(t, err)

	optOutTxn := txntest.Txn{
		Type:          "axfer",
		Sender:        addrs[1],
		GenesisHash:   block.GenesisHash(),
		XferAsset:     assetid,
		AssetAmount:   30,
		AssetReceiver: addrs[0],
		AssetCloseTo:  addrs[0],
	}
	optOutTxn.FillDefaults(proto)
	optOutStib, err := block.BlockHeader.EncodeSignedTxn(
		optOutTxn.SignedTxn(), transactions.ApplyData{})
	require.NoError(t, err)

	block.Payset = []transactions.SignedTxnInBlock{
		createStib, optInStib, fundStib, optOutStib,
	}

	il := indexerLedgerForEvalImpl{
		l:           l,
		latestRound: 0,
	}
	proto.EnableAssetCloseAmount = true
	_, modifiedTxns, err := EvalForIndexer(il, &block, proto, EvalForIndexerResources{})
	require.NoError(t, err)

	require.Equal(t, 4, len(modifiedTxns))
	assert.Equal(t, uint64(70), modifiedTxns[3].AssetClosingAmount)
}

<<<<<<< HEAD
// Test that preloading data in cow base works as expected.
func TestSaveResourcesInCowBase(t *testing.T) {
	partitiontest.PartitionTest(t)

	var address basics.Address
	_, err := rand.Read(address[:])
	require.NoError(t, err)

	base := makeRoundCowBase(
		nil, basics.Round(0), 0, basics.Round(0), config.ConsensusParams{})

	resources := EvalForIndexerResources{
		accounts: map[basics.Address]*basics.AccountData{
			address: {
				MicroAlgos: basics.MicroAlgos{Raw: 5},
			},
		},
		creators: map[creatable]FoundAddress{
			{cindex: basics.CreatableIndex(6), ctype: basics.AssetCreatable}: {Address: address, Exists: true},
			{cindex: basics.CreatableIndex(6), ctype: basics.AppCreatable}:   {Address: address, Exists: false},
		},
	}

	saveResourcesInCowBase(resources, base)

	{
		accountData, err := base.lookup(address)
		require.NoError(t, err)
		assert.Equal(t, basics.AccountData{MicroAlgos: basics.MicroAlgos{Raw: 5}}, accountData)
	}
	{
		address, found, err :=
			base.getCreator(basics.CreatableIndex(6), basics.AssetCreatable)
		require.NoError(t, err)
		require.True(t, found)
		assert.Equal(t, address, address)
	}
	{
		_, found, err :=
			base.getCreator(basics.CreatableIndex(6), basics.AppCreatable)
		require.NoError(t, err)
		require.False(t, found)
	}
=======
// TestEvalForIndexerForExpiredAccounts tests that the EvalForIndexer function will correctly mark accounts offline
func TestEvalForIndexerForExpiredAccounts(t *testing.T) {
	partitiontest.PartitionTest(t)

	genesisBalances, addrs, _ := newTestGenesis()

	var genHash crypto.Digest
	crypto.RandBytes(genHash[:])
	block, err := bookkeeping.MakeGenesisBlock(protocol.ConsensusFuture,
		genesisBalances, "test", genHash)

	dbName := fmt.Sprintf("%s", t.Name())
	cfg := config.GetDefaultLocal()
	cfg.Archival = true
	l, err := OpenLedger(logging.Base(), dbName, true, InitState{
		Block:       block,
		Accounts:    genesisBalances.Balances,
		GenesisHash: genHash,
	}, cfg)
	require.NoError(t, err)
	defer l.Close()

	proto := config.Consensus[protocol.ConsensusFuture]

	block = bookkeeping.MakeBlock(block.BlockHeader)

	il := indexerLedgerForEvalImpl{
		l:           l,
		latestRound: 0,
	}

	_, _, err = EvalForIndexer(il, &block, proto)
	require.NoError(t, err)

	badBlock := block
	// First validate that bad block is fine if we dont touch it...
	_, _, err = EvalForIndexer(il, &badBlock, proto)
	require.NoError(t, err)

	// Introduce an unknown address, but this time the Eval function is called with parameters that
	// don't necessarily mean that this will cause an error.  Just that an empty address will be added
	badBlock.ExpiredParticipationAccounts = append(badBlock.ExpiredParticipationAccounts, basics.Address{123})

	_, _, err = EvalForIndexer(il, &badBlock, proto)
	require.NoError(t, err)

	badBlock = block

	// Now we add way too many accounts which will cause resetExpiredOnlineAccountsParticipationKeys() to fail
	addressToCopy := addrs[0]

	for i := 0; i < proto.MaxProposedExpiredOnlineAccounts+1; i++ {
		badBlock.ExpiredParticipationAccounts = append(badBlock.ExpiredParticipationAccounts, addressToCopy)
	}

	_, _, err = EvalForIndexer(il, &badBlock, proto)
	require.Error(t, err)

	// Sanity Check

	badBlock = block

	_, _, err = EvalForIndexer(il, &badBlock, proto)
	require.NoError(t, err)

>>>>>>> c59326f6
}<|MERGE_RESOLUTION|>--- conflicted
+++ resolved
@@ -184,7 +184,6 @@
 	assert.Equal(t, uint64(70), modifiedTxns[3].AssetClosingAmount)
 }
 
-<<<<<<< HEAD
 // Test that preloading data in cow base works as expected.
 func TestSaveResourcesInCowBase(t *testing.T) {
 	partitiontest.PartitionTest(t)
@@ -228,7 +227,8 @@
 		require.NoError(t, err)
 		require.False(t, found)
 	}
-=======
+}
+
 // TestEvalForIndexerForExpiredAccounts tests that the EvalForIndexer function will correctly mark accounts offline
 func TestEvalForIndexerForExpiredAccounts(t *testing.T) {
 	partitiontest.PartitionTest(t)
@@ -260,19 +260,19 @@
 		latestRound: 0,
 	}
 
-	_, _, err = EvalForIndexer(il, &block, proto)
+	_, _, err = EvalForIndexer(il, &block, proto, EvalForIndexerResources{})
 	require.NoError(t, err)
 
 	badBlock := block
 	// First validate that bad block is fine if we dont touch it...
-	_, _, err = EvalForIndexer(il, &badBlock, proto)
+	_, _, err = EvalForIndexer(il, &badBlock, proto, EvalForIndexerResources{})
 	require.NoError(t, err)
 
 	// Introduce an unknown address, but this time the Eval function is called with parameters that
 	// don't necessarily mean that this will cause an error.  Just that an empty address will be added
 	badBlock.ExpiredParticipationAccounts = append(badBlock.ExpiredParticipationAccounts, basics.Address{123})
 
-	_, _, err = EvalForIndexer(il, &badBlock, proto)
+	_, _, err = EvalForIndexer(il, &badBlock, proto, EvalForIndexerResources{})
 	require.NoError(t, err)
 
 	badBlock = block
@@ -284,15 +284,13 @@
 		badBlock.ExpiredParticipationAccounts = append(badBlock.ExpiredParticipationAccounts, addressToCopy)
 	}
 
-	_, _, err = EvalForIndexer(il, &badBlock, proto)
+	_, _, err = EvalForIndexer(il, &badBlock, proto, EvalForIndexerResources{})
 	require.Error(t, err)
 
 	// Sanity Check
 
 	badBlock = block
 
-	_, _, err = EvalForIndexer(il, &badBlock, proto)
-	require.NoError(t, err)
-
->>>>>>> c59326f6
+	_, _, err = EvalForIndexer(il, &badBlock, proto, EvalForIndexerResources{})
+	require.NoError(t, err)
 }